﻿<?xml version="1.0" encoding="utf-8"?>
<Project DefaultTargets="Build" xmlns="http://schemas.microsoft.com/developer/msbuild/2003" ToolsVersion="4.0">
  <PropertyGroup>
    <Configuration Condition=" '$(Configuration)' == '' ">Debug</Configuration>
    <Platform Condition=" '$(Platform)' == '' ">AnyCPU</Platform>
    <ProductVersion>8.0.50727</ProductVersion>
    <SchemaVersion>2.0</SchemaVersion>
    <ProjectGuid>{67AA00E9-15AF-4592-8119-110C8CBD1E31}</ProjectGuid>
    <OutputType>Library</OutputType>
    <AppDesignerFolder>Properties</AppDesignerFolder>
    <RootNamespace>itextsharp.pdfa.tests</RootNamespace>
    <AssemblyName>itextsharp.pdfa.tests</AssemblyName>
    <SignAssembly>true</SignAssembly>
    <AssemblyOriginatorKeyFile>itextsharp.snk</AssemblyOriginatorKeyFile>
<<<<<<< HEAD
    <TargetFrameworkVersion>v4.0</TargetFrameworkVersion>
=======
    <TargetFrameworkVersion>v4.6.1</TargetFrameworkVersion>
>>>>>>> ccfb3b14
    <FileUpgradeFlags>
    </FileUpgradeFlags>
    <OldToolsVersion>4.0</OldToolsVersion>
    <UpgradeBackupLocation />
    <PublishUrl>publish\</PublishUrl>
    <Install>true</Install>
    <InstallFrom>Disk</InstallFrom>
    <UpdateEnabled>false</UpdateEnabled>
    <UpdateMode>Foreground</UpdateMode>
    <UpdateInterval>7</UpdateInterval>
    <UpdateIntervalUnits>Days</UpdateIntervalUnits>
    <UpdatePeriodically>false</UpdatePeriodically>
    <UpdateRequired>false</UpdateRequired>
    <MapFileExtensions>true</MapFileExtensions>
    <ApplicationRevision>0</ApplicationRevision>
    <ApplicationVersion>1.0.0.%2a</ApplicationVersion>
    <IsWebBootstrapper>false</IsWebBootstrapper>
    <UseApplicationTrust>false</UseApplicationTrust>
    <BootstrapperEnabled>true</BootstrapperEnabled>
    <TargetFrameworkProfile />
  </PropertyGroup>
  <PropertyGroup Condition=" '$(Configuration)|$(Platform)' == 'Debug|AnyCPU' ">
    <DebugSymbols>true</DebugSymbols>
    <DebugType>full</DebugType>
    <Optimize>false</Optimize>
    <OutputPath>bin\Debug\</OutputPath>
    <DefineConstants>DEBUG;TRACE;DRAWING</DefineConstants>
    <ErrorReport>prompt</ErrorReport>
    <WarningLevel>4</WarningLevel>
    <CodeAnalysisRuleSet>AllRules.ruleset</CodeAnalysisRuleSet>
  </PropertyGroup>
  <PropertyGroup Condition=" '$(Configuration)|$(Platform)' == 'Release|AnyCPU' ">
    <DebugType>pdbonly</DebugType>
    <Optimize>true</Optimize>
    <OutputPath>bin\Release\</OutputPath>
    <DefineConstants>TRACE;DRAWING</DefineConstants>
    <ErrorReport>prompt</ErrorReport>
    <WarningLevel>4</WarningLevel>
    <CodeAnalysisRuleSet>AllRules.ruleset</CodeAnalysisRuleSet>
  </PropertyGroup>
  <PropertyGroup Condition=" '$(Configuration)|$(Platform)' == 'Debug_woDrawing|AnyCPU' ">
    <DebugSymbols>true</DebugSymbols>
    <DebugType>full</DebugType>
    <Optimize>false</Optimize>
    <OutputPath>bin\Debug_woDrawing\</OutputPath>
    <DefineConstants>DEBUG;TRACE</DefineConstants>
    <ErrorReport>prompt</ErrorReport>
    <WarningLevel>4</WarningLevel>
    <CodeAnalysisRuleSet>AllRules.ruleset</CodeAnalysisRuleSet>
  </PropertyGroup>
  <PropertyGroup Condition=" '$(Configuration)|$(Platform)' == 'Release_woDrawing|AnyCPU' ">
    <OutputPath>bin\Release_woDrawing\</OutputPath>
    <DefineConstants>TRACE</DefineConstants>
    <Optimize>true</Optimize>
    <DebugType>pdbonly</DebugType>
    <PlatformTarget>AnyCPU</PlatformTarget>
    <ErrorReport>prompt</ErrorReport>
    <CodeAnalysisRuleSet>AllRules.ruleset</CodeAnalysisRuleSet>
  </PropertyGroup>
  <ItemGroup>
    <Reference Include="nunit.framework, Version=2.6.2.12296, Culture=neutral, PublicKeyToken=96d09a1eb7f44a77, processorArchitecture=MSIL">
      <HintPath>$(SolutionDir)\packages\NUnit.2.6.2\lib\nunit.framework.dll</HintPath>
    </Reference>
    <Reference Include="XmlDiffPatch, Version=1.0.8.28, Culture=neutral, PublicKeyToken=b03f5f7f11d50a3a">
      <HintPath>lib\XmlDiffPatch.dll</HintPath>
    </Reference>
    <Reference Include="System" />
    <Reference Include="System.Xml" />
  </ItemGroup>
  <ItemGroup Condition=" '$(Configuration)|$(Platform)' == 'Debug|AnyCPU' Or '$(Configuration)|$(Platform)' == 'Release|AnyCPU' ">
    <Reference Include="System.Drawing" />
  </ItemGroup>
  <ItemGroup>
    <Compile Include="iTextSharp\text\pdfa\ConcurrentWriterTest.cs" />
    <Compile Include="iTextSharp\text\pdfa\PdfAFontEmbeddingTest.cs" />
    <Compile Include="iTextSharp\text\pdfa\PdfA1CheckerTest.cs" />
    <Compile Include="iTextSharp\text\pdfa\PdfA2CheckerTest.cs" />
    <Compile Include="iTextSharp\text\pdfa\PdfA3CheckerTest.cs" />
    <Compile Include="iTextSharp\text\pdfa\PdfACopyTest.cs" />
    <Compile Include="iTextSharp\text\pdfa\PdfAFileStructureTest.cs" />
    <Compile Include="iTextSharp\text\pdfa\PdfAWriterTest.cs" />
    <Compile Include="iTextSharp\text\xml\xmp\PdfAXmpWriterTest.cs" />
    <Compile Include="Properties\AssemblyInfo.cs" />
  </ItemGroup>
  <ItemGroup>
    <ProjectReference Include="..\..\core\xfaitextsharp%28VS2010%29.csproj">
      <Project>{84C4FDD9-3ED7-453B-B9DA-B3ED52CB071C}</Project>
      <Name>xfaitextsharp%28VS2010%29</Name>
    </ProjectReference>
    <ProjectReference Include="..\itextsharp.pdfa\xfaitextsharp.pdfa%28VS2010%29.csproj">
      <Project>{C892FA61-C495-4F30-8799-A198F89F23F4}</Project>
      <Name>xfaitextsharp.pdfa%28VS2010%29</Name>
    </ProjectReference>
  </ItemGroup>
  <ItemGroup>
    <None Include="itextsharp.snk" />
    <None Include="resources\text\pdfa\FreeMonoBold.ttf" />
    <None Include="resources\text\pdfa\jpeg2000\file1.jp2" />
    <None Include="resources\text\pdfa\jpeg2000\file2.jp2" />
    <None Include="resources\text\pdfa\jpeg2000\file3.jp2" />
    <None Include="resources\text\pdfa\jpeg2000\file4.jp2" />
    <None Include="resources\text\pdfa\jpeg2000\file5.jp2" />
    <None Include="resources\text\pdfa\jpeg2000\file6.jp2" />
    <None Include="resources\text\pdfa\jpeg2000\file7.jp2" />
    <None Include="resources\text\pdfa\jpeg2000\file8.jp2" />
    <None Include="resources\text\pdfa\jpeg2000\file9.jp2" />
    <None Include="resources\text\pdfa\jpeg2000\p0_01.j2k" />
    <None Include="resources\text\pdfa\jpeg2000\p0_02.j2k" />
    <None Include="resources\text\pdfa\jpeg2000\p1_01.j2k" />
    <None Include="resources\text\pdfa\jpeg2000\p1_02.j2k" />
    <None Include="resources\text\pdfa\NotoSansCJKjp-Bold.otf" />
    <None Include="resources\text\xml\xmp\pdf_metadata.pdf" />
    <None Include="resources\text\xml\xmp\xmp_metadata.pdf" />
    <None Include="resources\text\xml\xmp\xmp_metadata_added.pdf" />
    <None Include="resources\text\xml\xmp\xmp_metadata_added2.pdf" />
    <None Include="resources\text\xml\xmp\xmp_metadata_automatic.pdf" />
    <None Include="resources\text\xml\xmp\xmp_metadata_updated.pdf" />
  </ItemGroup>
  <ItemGroup>
    <None Include="lib\XmlDiffPatch.dll" />
    <Content Include="resources\text\pdfa\jpeg2000\cpyrght.htm" />
    <Content Include="resources\text\pdfa\jpeg2000\cpyrght_files\d13c15.gif" />
  </ItemGroup>
  <Import Project="$(MSBuildBinPath)\Microsoft.CSharp.targets" />
  <!-- To modify your build process, add your task inside one of the targets below and uncomment it.
       Other similar extension points exist, see Microsoft.Common.targets.
  <Target Name="BeforeBuild">
  </Target>
  <Target Name="AfterBuild">
  </Target>
  -->
</Project><|MERGE_RESOLUTION|>--- conflicted
+++ resolved
@@ -12,11 +12,7 @@
     <AssemblyName>itextsharp.pdfa.tests</AssemblyName>
     <SignAssembly>true</SignAssembly>
     <AssemblyOriginatorKeyFile>itextsharp.snk</AssemblyOriginatorKeyFile>
-<<<<<<< HEAD
-    <TargetFrameworkVersion>v4.0</TargetFrameworkVersion>
-=======
     <TargetFrameworkVersion>v4.6.1</TargetFrameworkVersion>
->>>>>>> ccfb3b14
     <FileUpgradeFlags>
     </FileUpgradeFlags>
     <OldToolsVersion>4.0</OldToolsVersion>
