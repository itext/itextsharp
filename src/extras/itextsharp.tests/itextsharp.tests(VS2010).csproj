﻿<?xml version="1.0" encoding="utf-8"?>
<Project DefaultTargets="Build" xmlns="http://schemas.microsoft.com/developer/msbuild/2003" ToolsVersion="4.0">
  <PropertyGroup>
    <Configuration Condition=" '$(Configuration)' == '' ">Debug</Configuration>
    <Platform Condition=" '$(Platform)' == '' ">AnyCPU</Platform>
    <ProductVersion>8.0.50727</ProductVersion>
    <SchemaVersion>2.0</SchemaVersion>
    <ProjectGuid>{D533E5BC-52BF-43DE-8C8E-1FB41C0CB78E}</ProjectGuid>
    <OutputType>Library</OutputType>
    <AppDesignerFolder>Properties</AppDesignerFolder>
    <RootNamespace>itextsharp.tests</RootNamespace>
    <AssemblyName>itextsharp.tests</AssemblyName>
<<<<<<< HEAD
    <TargetFrameworkVersion>v4.0</TargetFrameworkVersion>
=======
    <TargetFrameworkVersion>v4.6.1</TargetFrameworkVersion>
>>>>>>> ccfb3b14
    <FileUpgradeFlags>
    </FileUpgradeFlags>
    <UpgradeBackupLocation>
    </UpgradeBackupLocation>
    <OldToolsVersion>2.0</OldToolsVersion>
    <TargetFrameworkProfile />
  </PropertyGroup>
  <PropertyGroup Condition=" '$(Configuration)|$(Platform)' == 'Debug|AnyCPU' ">
    <DebugSymbols>true</DebugSymbols>
    <DebugType>full</DebugType>
    <Optimize>false</Optimize>
    <OutputPath>bin\Debug\</OutputPath>
    <DefineConstants>DEBUG;TRACE;DRAWING</DefineConstants>
    <ErrorReport>prompt</ErrorReport>
    <WarningLevel>4</WarningLevel>
    <CodeAnalysisRuleSet>AllRules.ruleset</CodeAnalysisRuleSet>
  </PropertyGroup>
  <PropertyGroup Condition=" '$(Configuration)|$(Platform)' == 'Release|AnyCPU' ">
    <DebugType>pdbonly</DebugType>
    <Optimize>true</Optimize>
    <OutputPath>bin\Release\</OutputPath>
    <DefineConstants>TRACE;DRAWING</DefineConstants>
    <ErrorReport>prompt</ErrorReport>
    <WarningLevel>4</WarningLevel>
    <CodeAnalysisRuleSet>AllRules.ruleset</CodeAnalysisRuleSet>
  </PropertyGroup>
  <PropertyGroup>
    <SignAssembly>true</SignAssembly>
  </PropertyGroup>
  <PropertyGroup>
    <AssemblyOriginatorKeyFile>itextsharp.snk</AssemblyOriginatorKeyFile>
  </PropertyGroup>
  <PropertyGroup Condition=" '$(Configuration)|$(Platform)' == 'Debug_woDrawing|AnyCPU' ">
    <DebugSymbols>true</DebugSymbols>
    <DebugType>full</DebugType>
    <Optimize>false</Optimize>
    <OutputPath>bin\Debug_woDrawing\</OutputPath>
    <DefineConstants>DEBUG;TRACE</DefineConstants>
    <ErrorReport>prompt</ErrorReport>
    <WarningLevel>4</WarningLevel>
    <CodeAnalysisRuleSet>AllRules.ruleset</CodeAnalysisRuleSet>
  </PropertyGroup>
  <PropertyGroup Condition=" '$(Configuration)|$(Platform)' == 'Release_woDrawing|AnyCPU' ">
    <OutputPath>bin\Release_woDrawing\</OutputPath>
    <DefineConstants>TRACE</DefineConstants>
    <Optimize>true</Optimize>
    <DebugType>pdbonly</DebugType>
    <PlatformTarget>AnyCPU</PlatformTarget>
    <ErrorReport>prompt</ErrorReport>
    <CodeAnalysisRuleSet>AllRules.ruleset</CodeAnalysisRuleSet>
  </PropertyGroup>
  <ItemGroup>
    <Reference Include="itext.font_asian, Version=7.1.14.0, Culture=neutral, PublicKeyToken=8354ae6d2174ddca, processorArchitecture=MSIL">
      <HintPath>$(SolutionDir)\packages\itext7.font-asian.7.1.14\lib\net40\itext.font_asian.dll</HintPath>
    </Reference>
    <Reference Include="nunit.framework, Version=2.6.4.14350, Culture=neutral, PublicKeyToken=96d09a1eb7f44a77, processorArchitecture=MSIL">
      <HintPath>$(SolutionDir)\packages\NUnit.2.6.4\lib\nunit.framework.dll</HintPath>
    </Reference>
    <Reference Include="BouncyCastle.Crypto, Version=1.8.9.0, Culture=neutral, PublicKeyToken=0e99375e54769942">
      <HintPath>$(SolutionDir)\packages\Portable.BouncyCastle.1.8.9\lib\net40\BouncyCastle.Crypto.dll</HintPath>
      <Private>True</Private>
    </Reference>
    <Reference Include="System" />
    <Reference Include="System.Security" />
    <Reference Include="System.Xml" />
    <Reference Include="XmlDiffPatch, Version=1.0.8.28, Culture=neutral, PublicKeyToken=b03f5f7f11d50a3a">
      <HintPath>lib\XmlDiffPatch.dll</HintPath>
    </Reference>
  </ItemGroup>
  <ItemGroup Condition=" '$(Configuration)|$(Platform)' == 'Debug|AnyCPU' Or '$(Configuration)|$(Platform)' == 'Release|AnyCPU' ">
    <Reference Include="System.Drawing" />
  </ItemGroup>
  <ItemGroup>
    <Compile Include="GlobalSetUp.cs" />
    <Compile Include="iTextSharp\testutils\CompareToolTest.cs" />
    <Compile Include="iTextSharp\testutils\TestResourceUtils.cs" />
    <Compile Include="iTextSharp\text\ChunkTest.cs" />
    <Compile Include="iTextSharp\text\error_messages\ErrorMessageExistenceTest.cs" />
    <Compile Include="iTextSharp\text\error_messages\ErrorMessageTest.cs" />
    <Compile Include="iTextSharp\text\error_messages\MessageLocalizationTest.cs" />
    <Compile Include="iTextSharp\text\html\WebColorTest.cs" />
    <Compile Include="iTextSharp\text\io\ArrayRandomAccessSourceTest.cs" />
    <Compile Include="iTextSharp\text\io\GetBufferedRandomAccessSourceTest.cs" />
    <Compile Include="iTextSharp\text\io\GroupedRandomAccessSourceTest.cs" />
    <Compile Include="iTextSharp\text\io\WindowRandomAccessSourceTest.cs" />
    <Compile Include="iTextSharp\text\pdf\AcroFieldsTest.cs" />
    <Compile Include="iTextSharp\text\pdf\BarcodeMacroPDF417Test.cs" />
    <Compile Include="iTextSharp\text\pdf\BarcodeUnicodeTest.cs" />
    <Compile Include="iTextSharp\text\pdf\BarcodeDatamatrixTest.cs" />
    <Compile Include="iTextSharp\text\pdf\BookmarksTest.cs" />
    <Compile Include="iTextSharp\text\pdf\CompressionTest.cs" />
	<Compile Include="iTextSharp\text\pdf\DefaultSplitCharacterProfilingTest.cs" />
    <Compile Include="iTextSharp\text\pdf\FreeTextFlatteningTest.cs" />
    <Compile Include="iTextSharp\text\pdf\PdfDictionaryTest.cs" />
    <Compile Include="iTextSharp\text\pdf\PdfEncryptionTest.cs" />
    <Compile Include="iTextSharp\text\pdf\CMapAwareDocumentFontTest.cs" />
    <Compile Include="iTextSharp\text\pdf\cs\DeviceNColorSpaceTest.cs" />
    <Compile Include="iTextSharp\text\pdf\cs\LabColorSpaceTest.cs" />
    <Compile Include="iTextSharp\text\pdf\DocumentFontTest.cs" />
    <Compile Include="iTextSharp\text\pdf\DocumentLayoutTest.cs" />
    <Compile Include="iTextSharp\text\pdf\FlatteningTest.cs" />
    <Compile Include="iTextSharp\text\pdf\fonts\cmaps\CMapParserExTest.cs" />
    <Compile Include="iTextSharp\text\pdf\fonts\cmaps\CMapTest.cs" />
    <Compile Include="iTextSharp\text\pdf\fonts\FontEmbeddingTest.cs" />
    <Compile Include="iTextSharp\text\pdf\fonts\FontFamilyTest.cs" />
    <Compile Include="iTextSharp\text\pdf\fonts\SymbolTest.cs" />
    <Compile Include="iTextSharp\text\pdf\fonts\EncodingTest.cs" />
    <Compile Include="iTextSharp\text\pdf\IndicLigatures.cs" />
    <Compile Include="iTextSharp\text\pdf\mc\AcroFieldsFlattenTest.cs" />
    <Compile Include="iTextSharp\text\pdf\MetaDataTest.cs" />
    <Compile Include="iTextSharp\text\pdf\MultithreadedTtfTest.cs" />
    <Compile Include="iTextSharp\text\pdf\NestedListInColumnTextTest.cs" />
    <Compile Include="iTextSharp\text\pdf\ocg\OcgRemovalTest.cs" />
    <Compile Include="iTextSharp\text\pdf\PageEventTest.cs" />
    <Compile Include="iTextSharp\text\pdf\parser\FilteredTextRenderListenerTest.cs" />
    <Compile Include="iTextSharp\text\pdf\parser\GlyphTextRenderListenerTest.cs" />
    <Compile Include="iTextSharp\text\pdf\parser\HighlightItemsTest.cs" />
    <Compile Include="iTextSharp\text\pdf\parser\LocationTextExtractionStrategyTest.cs" />
    <Compile Include="iTextSharp\text\pdf\parser\MatrixTest.cs" />
    <Compile Include="iTextSharp\text\pdf\parser\MultiFilteredRenderListenerTest.cs" />
    <Compile Include="iTextSharp\text\pdf\parser\PdfContentStreamProcessorTest.cs" />
    <Compile Include="iTextSharp\text\pdf\parser\PdfImageObjectTest.cs" />
    <Compile Include="iTextSharp\text\pdf\parser\PdfTextExtractorEncodingsTest.cs" />
    <Compile Include="iTextSharp\text\pdf\parser\PdfTextExtractorUnicodeIdentityTest.cs" />
    <Compile Include="iTextSharp\text\pdf\parser\SimpleTextExtractionStrategyTest.cs" />
    <Compile Include="iTextSharp\text\pdf\parser\TextMarginFinderTest.cs" />
    <Compile Include="iTextSharp\text\pdf\parser\TextRenderInfoTest.cs" />
    <Compile Include="iTextSharp\text\pdf\parser\VectorTest.cs" />
    <Compile Include="iTextSharp\text\pdf\pdfcleanup\PdfCleanUpProcessorTest.cs" />
    <Compile Include="iTextSharp\text\pdf\PdfCopyTest.cs" />
    <Compile Include="iTextSharp\text\pdf\PdfImageTest.cs" />
    <Compile Include="iTextSharp\text\pdf\PdfReaderSelectPagesTest.cs" />
    <Compile Include="iTextSharp\text\pdf\PdfReaderTest.cs" />
    <Compile Include="iTextSharp\text\pdf\PRTokeniserTest.cs" />
    <Compile Include="iTextSharp\text\pdf\RandomAccessFileOrArrayTest.cs" />
    <Compile Include="iTextSharp\text\pdf\StringUtilsTest.cs" />
    <Compile Include="iTextSharp\text\pdf\table\KeepRowsTogetherTest.cs" />
    <Compile Include="iTextSharp\text\pdf\table\KeepTogetherTest.cs" />
    <Compile Include="iTextSharp\text\pdf\table\LargeTableTest.cs" />
    <Compile Include="iTextSharp\text\pdf\PdfStamperTest.cs" />
    <Compile Include="iTextSharp\text\pdf\NamedDestinationsTest.cs" />
    <Compile Include="iTextSharp\text\pdf\table\NestedTablesTest.cs" />
    <Compile Include="iTextSharp\text\pdf\table\RowspanTest.cs" />
    <Compile Include="iTextSharp\text\pdf\table\ColorsInTaggedDocumentsTest.cs" />
    <Compile Include="iTextSharp\text\pdf\table\SplitTableTest.cs" />
    <Compile Include="iTextSharp\text\pdf\TaggedPdfOnEndPageTest.cs" />
    <Compile Include="iTextSharp\text\pdf\TaggedPdfPageEventsTest.cs" />
    <Compile Include="iTextSharp\text\pdf\TestPdfCopyAndStamp.cs" />
    <Compile Include="iTextSharp\text\pdf\TextExpansionTest.cs" />
    <Compile Include="iTextSharp\text\pdf\TextFieldTest.cs" />
    <Compile Include="iTextSharp\text\pdf\ToUnicodeNonBreakableSpacesTest.cs" />
    <Compile Include="iTextSharp\text\pdf\UnbalancedOperatorsTest.cs" />
    <Compile Include="iTextSharp\text\pdf\VerticalPositionTest.cs" />
    <Compile Include="iTextSharp\text\RemoteGifImageTest.cs" />
    <Compile Include="iTextSharp\text\signature\XadesTest.cs" />
    <Compile Include="iTextSharp\text\xml\simpleparser\SimpleXMLParserTest.cs" />
    <Compile Include="iTextSharp\text\xml\xmp\impl\XMPMetaParserTest.cs" />
    <Compile Include="iTextSharp\text\xml\xmp\XmpWriterTest.cs" />
    <Compile Include="Properties\AssemblyInfo.cs" />
    <Compile Include="iTextSharp\text\pdf\TaggedPdfCopyTest.cs" />
    <Compile Include="iTextSharp\text\pdf\TaggedPdfTest.cs" />
    <Compile Include="iTextSharp\text\signature\XmlDSigKSTest.cs" />
    <Compile Include="iTextSharp\text\signature\XmlDSigRsaTest.cs" />
    <Compile Include="iTextSharp\text\signature\XmlDSigTest.cs" />
  </ItemGroup>
  <ItemGroup>
    <None Include="itextsharp.snk" />
    <None Include="lib\XmlDiffPatch.dll">
    </None>
    <Content Include="resources\testutils\CompareToolTest\cmp_EqualPdfsTest.pdf" />
    <Content Include="resources\testutils\CompareToolTest\cmp_EqualPdfsTest.xml" />
    <Content Include="resources\testutils\CompareToolTest\cmp_report01.xml" />
    <Content Include="resources\testutils\CompareToolTest\cmp_report02.xml" />
    <Content Include="resources\testutils\CompareToolTest\cmp_report03.xml" />
    <Content Include="resources\testutils\CompareToolTest\cmp_screenAnnotation.pdf" />
    <Content Include="resources\testutils\CompareToolTest\cmp_simple_pdf.pdf" />
    <Content Include="resources\testutils\CompareToolTest\cmp_tagged_pdf.pdf" />
    <Content Include="resources\testutils\CompareToolTest\cmp_TestPdf.pdf" />
    <Content Include="resources\testutils\CompareToolTest\cmp_TestPdf.xml" />
    <Content Include="resources\testutils\CompareToolTest\EqualPdfsTest.pdf" />
    <Content Include="resources\testutils\CompareToolTest\cmp_report01.xml" />
    <Content Include="resources\testutils\CompareToolTest\screenAnnotation.pdf" />
    <Content Include="resources\testutils\CompareToolTest\simple_pdf.pdf" />
    <Content Include="resources\testutils\CompareToolTest\tagged_pdf.pdf" />
    <Content Include="resources\testutils\CompareToolTest\TestPdf.pdf" />
	<Content Include="resources\text\pdf\DefaultSplitCharacterProfilingTest\profilingText.txt" />
    <Content Include="resources\text\xmp\impl\xxe-data.txt" />
    <Content Include="resources\text\ChunkTest\logo.gif" />
    <Content Include="resources\text\pdf\AcroFieldsTest\barcode.jpg" />
    <Content Include="resources\text\pdf\DocumentLayoutTest\Desert.jpg" />
    <Content Include="resources\text\pdf\fonts\NotoFont\LICENSE_CJK.txt" />
    <Content Include="resources\text\pdf\fonts\cmaps\CMapParserExTest\cmap_with_def_dictionary_key.txt" />
    <Content Include="resources\text\pdf\PdfStamperTest\Willi-1.jpg" />
    <Content Include="resources\text\pdf\signature\ds-ks\xfa.signed.package.xml" />
    <Content Include="resources\text\pdf\signature\ds-ks\xfa.signed.xml" />
    <Content Include="resources\text\pdf\signature\ds\xfa.signed.ki.package.xml" />
    <Content Include="resources\text\pdf\signature\ds\xfa.signed.ki.xml" />
    <Content Include="resources\text\pdf\signature\ds\xfa.signed.pk.package.xml" />
    <Content Include="resources\text\pdf\signature\ds\xfa.signed.pk.xml" />
    <Content Include="resources\text\pdf\signature\ds\xfa.signed.xml" />
    <Content Include="resources\text\pdf\TaggedPdfCopyTest\xml\test0.xml" />
    <Content Include="resources\text\pdf\TaggedPdfCopyTest\xml\test1.xml" />
    <Content Include="resources\text\pdf\TaggedPdfCopyTest\xml\test10.xml" />
    <Content Include="resources\text\pdf\TaggedPdfCopyTest\xml\test2.xml" />
    <Content Include="resources\text\pdf\TaggedPdfCopyTest\xml\test3.xml" />
    <Content Include="resources\text\pdf\TaggedPdfCopyTest\xml\test4.xml" />
    <Content Include="resources\text\pdf\TaggedPdfCopyTest\xml\test5.xml" />
    <Content Include="resources\text\pdf\TaggedPdfCopyTest\xml\test6.xml" />
    <Content Include="resources\text\pdf\TaggedPdfCopyTest\xml\test7.xml" />
    <Content Include="resources\text\pdf\TaggedPdfCopyTest\xml\test8.xml" />
    <Content Include="resources\text\pdf\TaggedPdfCopyTest\xml\test9.xml" />
    <Content Include="resources\text\pdf\TaggedPdfTest\img\dog.bmp" />
    <Content Include="resources\text\pdf\TaggedPdfTest\img\fox.bmp" />
    <Content Include="resources\text\pdf\TaggedPdfTest\xml\test1.xml" />
    <Content Include="resources\text\pdf\TaggedPdfTest\xml\test10.xml" />
    <Content Include="resources\text\pdf\TaggedPdfTest\xml\test11.xml" />
    <Content Include="resources\text\pdf\TaggedPdfTest\xml\test12.xml" />
    <Content Include="resources\text\pdf\TaggedPdfTest\xml\test13.xml" />
    <Content Include="resources\text\pdf\TaggedPdfTest\xml\test15.xml" />
    <Content Include="resources\text\pdf\TaggedPdfTest\xml\test16.xml" />
    <Content Include="resources\text\pdf\TaggedPdfTest\xml\test17.xml" />
    <Content Include="resources\text\pdf\TaggedPdfTest\xml\test18.xml" />
    <Content Include="resources\text\pdf\TaggedPdfTest\xml\test19.xml" />
    <Content Include="resources\text\pdf\TaggedPdfTest\xml\test2.xml" />
    <Content Include="resources\text\pdf\TaggedPdfTest\xml\test20.xml" />
    <Content Include="resources\text\pdf\TaggedPdfTest\xml\test22.xml" />
    <Content Include="resources\text\pdf\TaggedPdfTest\xml\test23.xml" />
    <Content Include="resources\text\pdf\TaggedPdfTest\xml\test24.xml" />
    <Content Include="resources\text\pdf\TaggedPdfTest\xml\test25.xml" />
    <Content Include="resources\text\pdf\TaggedPdfTest\xml\test3.xml" />
    <Content Include="resources\text\pdf\TaggedPdfTest\xml\test4.xml" />
    <Content Include="resources\text\pdf\TaggedPdfTest\xml\test5.xml" />
    <Content Include="resources\text\pdf\TaggedPdfTest\xml\test6.xml" />
    <Content Include="resources\text\pdf\TaggedPdfTest\xml\test7.xml" />
    <Content Include="resources\text\pdf\TaggedPdfTest\xml\test8.xml" />
    <Content Include="resources\text\pdf\TaggedPdfTest\xml\test9.xml" />
    <None Include="packages.config" />
    <None Include="resources\text\pdf\AcroFieldsTest\acroform.pdf" />
    <None Include="resources\text\pdf\AcroFieldsTest\choice_field_order.pdf" />
    <None Include="resources\text\pdf\AcroFieldsTest\choice_field_order_export.pdf" />
    <None Include="resources\text\pdf\AcroFieldsTest\list_register.xfdf" />
    <None Include="resources\text\pdf\AcroFieldsTest\register.xfdf" />
    <None Include="resources\text\pdf\AcroFieldsTest\signature.pdf" />
    <None Include="resources\text\pdf\AcroFieldsTest\SimpleRegistrationForm.pdf" />
    <None Include="resources\text\pdf\CMapAwareDocumentFontTest\fontwithwidthissue.pdf" />
    <None Include="resources\text\pdf\CMapAwareDocumentFontTest\WeirdHyphens.pdf" />
    <None Include="resources\text\pdf\cs\DeviceNColorSpaceTest\cmp_device_n_gradient_base.pdf" />
    <None Include="resources\text\pdf\cs\DeviceNColorSpaceTest\cmp_device_n_gradient_CmykRedRgbBlue.pdf" />
    <None Include="resources\text\pdf\cs\LabColorSpaceTest\cmp_lab_spot_based_gradient.pdf" />
    <None Include="resources\text\pdf\DocumentFontTest\type0FontWithoutToUnicodeMap.pdf" />
    <None Include="resources\text\pdf\DocumentLayoutTest\phrases.pdf" />
    <None Include="resources\text\pdf\DocumentLayoutTest\waitingImage.pdf" />
    <None Include="resources\text\pdf\FlatteningTest\cmp\imdb0413300.pdf" />
    <None Include="resources\text\pdf\FlatteningTest\cmp\imdb0452623.pdf" />
    <None Include="resources\text\pdf\FlatteningTest\cmp\imdb0468569.pdf" />
    <None Include="resources\text\pdf\FlatteningTest\cmp\imdb0482901.pdf" />
    <None Include="resources\text\pdf\FlatteningTest\cmp\imdb0809931.pdf" />
    <None Include="resources\text\pdf\FlatteningTest\cmp\imdb0813547.pdf" />
    <None Include="resources\text\pdf\FlatteningTest\cmp\imdb0948530.pdf" />
    <None Include="resources\text\pdf\FlatteningTest\cmp_noappearances-needapp-false_override-false.pdf" />
    <None Include="resources\text\pdf\FlatteningTest\cmp_noappearances-needapp-false_override-none.pdf" />
    <None Include="resources\text\pdf\FlatteningTest\cmp_noappearances-needapp-false_override-true.pdf" />
    <None Include="resources\text\pdf\FlatteningTest\cmp_noappearances-needapp-true_override-false.pdf" />
    <None Include="resources\text\pdf\FlatteningTest\cmp_noappearances-needapp-true_override-none.pdf" />
    <None Include="resources\text\pdf\FlatteningTest\cmp_noappearances-needapp-true_override-true.pdf" />
    <None Include="resources\text\pdf\FlatteningTest\input\imdb0413300.pdf" />
    <None Include="resources\text\pdf\FlatteningTest\input\imdb0452623.pdf" />
    <None Include="resources\text\pdf\FlatteningTest\input\imdb0468569.pdf" />
    <None Include="resources\text\pdf\FlatteningTest\input\imdb0482901.pdf" />
    <None Include="resources\text\pdf\FlatteningTest\input\imdb0809931.pdf" />
    <None Include="resources\text\pdf\FlatteningTest\input\imdb0813547.pdf" />
    <None Include="resources\text\pdf\FlatteningTest\input\imdb0948530.pdf" />
    <None Include="resources\text\pdf\FlatteningTest\noappearances-needapp-false.pdf" />
    <None Include="resources\text\pdf\FlatteningTest\noappearances-needapp-true.pdf" />
    <None Include="resources\text\pdf\FlatteningTest\regenerateFieldFalse.pdf" />
    <None Include="resources\text\pdf\FlatteningTest\regenerateFieldTrue.pdf" />
    <None Include="resources\text\pdf\fonts\NotoFont\NotoSansCJKjp-Bold.otf" />
    <None Include="resources\text\pdf\fonts\NotoFont\NotoSansCJKjp-Regular.otf" />
    <None Include="resources\text\pdf\fonts\cmaps\CMapParserExTest\cmap_results_in_empty_map.cmap" />
    <None Include="resources\text\pdf\FreeMonoBold.ttf" />
    <None Include="resources\text\pdf\mc\SF2809.pdf" />
    <None Include="resources\text\pdf\mc\SF2809_alt.pdf" />
    <None Include="resources\text\pdf\MultithreadedTtfTest\FreeSans.ttf" />
    <None Include="resources\text\pdf\MultithreadedTtfTest\test.pdf" />
    <None Include="resources\text\pdf\NestedListInColumnTextTest\nestedListAtTheEndOfAnotherNestedList.pdf" />
    <None Include="resources\text\pdf\ocg\peek-a-boo2.pdf" />
    <None Include="resources\text\pdf\PageEventTest\pageEventTest01.pdf" />
    <None Include="resources\text\pdf\parser\GlyphTextRenderListenerTest\Sample.pdf" />
    <None Include="resources\text\pdf\parser\GlyphTextRenderListenerTest\test.pdf" />
    <None Include="resources\text\pdf\parser\HighlightItemsTest\cmp_HeaderFooter.pdf" />
    <None Include="resources\text\pdf\parser\HighlightItemsTest\cmp_HeaderFooter_characters.pdf" />
    <None Include="resources\text\pdf\parser\HighlightItemsTest\cmp_ISO-TC171-SC2_N0896_SC2WG5_Edinburgh_Agenda.pdf" />
    <None Include="resources\text\pdf\parser\HighlightItemsTest\cmp_ISO-TC171-SC2_N0896_SC2WG5_Edinburgh_Agenda_characters.pdf" />
    <None Include="resources\text\pdf\parser\HighlightItemsTest\cmp_page229.pdf" />
    <None Include="resources\text\pdf\parser\HighlightItemsTest\cmp_page229_characters.pdf" />
    <None Include="resources\text\pdf\parser\HighlightItemsTest\HeaderFooter.pdf" />
    <None Include="resources\text\pdf\parser\HighlightItemsTest\ISO-TC171-SC2_N0896_SC2WG5_Edinburgh_Agenda.pdf" />
    <None Include="resources\text\pdf\parser\HighlightItemsTest\page229.pdf" />
    <None Include="resources\text\pdf\parser\MultiFilteredRenderListenerTest\test.pdf" />
    <None Include="resources\text\pdf\parser\PdfContentStreamProcessorTest\yaxiststar.pdf" />
    <None Include="resources\text\pdf\parser\PdfImageObjectTest\ASCII85_RunLengthDecode.pdf" />
    <None Include="resources\text\pdf\parser\PdfImageObjectTest\ccittfaxdecode.pdf" />
    <None Include="resources\text\pdf\parser\PdfImageObjectTest\dctdecode.pdf" />
    <None Include="resources\text\pdf\parser\PdfImageObjectTest\flatedecode_runlengthdecode.pdf" />
    <None Include="resources\text\pdf\parser\PdfImageObjectTest\jbig2decode.pdf" />
    <None Include="resources\text\pdf\parser\PdfImageObjectTest\multistagefilter1.pdf" />
    <None Include="resources\text\pdf\parser\PdfTextExtractorUnicodeIdentityTest\user10.pdf" />
    <None Include="resources\text\pdf\parser\SimpleTextExtractionStrategyTest\ISO-TC171-SC2_N0896_SC2WG5_Edinburgh_Agenda.pdf" />
    <None Include="resources\text\pdf\parser\SimpleTextExtractionStrategyTest\page229.pdf" />
    <None Include="resources\text\pdf\parser\TextRenderInfoTest\japanese_text.pdf" />
    <None Include="resources\text\pdf\pdfcleanup\PdfCleanUpProcessorTest\absentICentry.pdf" />
    <None Include="resources\text\pdf\pdfcleanup\PdfCleanUpProcessorTest\BigImage-jpg.pdf" />
    <None Include="resources\text\pdf\pdfcleanup\PdfCleanUpProcessorTest\BigImage-png.pdf" />
    <None Include="resources\text\pdf\pdfcleanup\PdfCleanUpProcessorTest\BigImage-tif-lzw.pdf" />
    <None Include="resources\text\pdf\pdfcleanup\PdfCleanUpProcessorTest\BigImage-tif.pdf" />
    <None Include="resources\text\pdf\pdfcleanup\PdfCleanUpProcessorTest\clippingNWRule.pdf" />
    <None Include="resources\text\pdf\pdfcleanup\PdfCleanUpProcessorTest\closedBezier.pdf" />
    <None Include="resources\text\pdf\pdfcleanup\PdfCleanUpProcessorTest\cmp_absentICentry.pdf" />
    <None Include="resources\text\pdf\pdfcleanup\PdfCleanUpProcessorTest\cmp_BigImage-jpg.pdf" />
    <None Include="resources\text\pdf\pdfcleanup\PdfCleanUpProcessorTest\cmp_BigImage-png.pdf" />
    <None Include="resources\text\pdf\pdfcleanup\PdfCleanUpProcessorTest\cmp_BigImage-tif-lzw.pdf" />
    <None Include="resources\text\pdf\pdfcleanup\PdfCleanUpProcessorTest\cmp_BigImage-tif.pdf" />
    <None Include="resources\text\pdf\pdfcleanup\PdfCleanUpProcessorTest\cmp_clippingNWRule.pdf" />
    <None Include="resources\text\pdf\pdfcleanup\PdfCleanUpProcessorTest\cmp_closedBezier.pdf" />
    <None Include="resources\text\pdf\pdfcleanup\PdfCleanUpProcessorTest\cmp_dashedBezier.pdf" />
    <None Include="resources\text\pdf\pdfcleanup\PdfCleanUpProcessorTest\cmp_dashedClosedRotatedTriangles.pdf" />
    <None Include="resources\text\pdf\pdfcleanup\PdfCleanUpProcessorTest\cmp_dashedStyledClosedBezier.pdf" />
    <None Include="resources\text\pdf\pdfcleanup\PdfCleanUpProcessorTest\cmp_degenerateCases.pdf" />
    <None Include="resources\text\pdf\pdfcleanup\PdfCleanUpProcessorTest\cmp_hello_05.pdf" />
    <None Include="resources\text\pdf\pdfcleanup\PdfCleanUpProcessorTest\cmp_LineArtsCompletely.pdf" />
    <None Include="resources\text\pdf\pdfcleanup\PdfCleanUpProcessorTest\cmp_lineArtsPartially.pdf" />
    <None Include="resources\text\pdf\pdfcleanup\PdfCleanUpProcessorTest\cmp_lotOfDashes.pdf" />
    <None Include="resources\text\pdf\pdfcleanup\PdfCleanUpProcessorTest\cmp_miterTest.pdf" />
    <None Include="resources\text\pdf\pdfcleanup\PdfCleanUpProcessorTest\cmp_multiUseImage.pdf" />
    <None Include="resources\text\pdf\pdfcleanup\PdfCleanUpProcessorTest\cmp_multiUseIndirect.pdf" />
    <None Include="resources\text\pdf\pdfcleanup\PdfCleanUpProcessorTest\cmp_page166_03.pdf" />
    <None Include="resources\text\pdf\pdfcleanup\PdfCleanUpProcessorTest\cmp_page166_04.pdf" />
    <None Include="resources\text\pdf\pdfcleanup\PdfCleanUpProcessorTest\cmp_page229-modified-Tc-Tw.pdf" />
    <None Include="resources\text\pdf\pdfcleanup\PdfCleanUpProcessorTest\cmp_page229_01.pdf" />
    <None Include="resources\text\pdf\pdfcleanup\PdfCleanUpProcessorTest\cmp_rotatedImg.pdf" />
    <None Include="resources\text\pdf\pdfcleanup\PdfCleanUpProcessorTest\cmp_simpleImmediate-tm.pdf" />
    <None Include="resources\text\pdf\pdfcleanup\PdfCleanUpProcessorTest\cmp_simpleImmediate.pdf" />
    <None Include="resources\text\pdf\pdfcleanup\PdfCleanUpProcessorTest\cmp_smaskImage.pdf" />
    <None Include="resources\text\pdf\pdfcleanup\PdfCleanUpProcessorTest\cmp_styledLineArts.pdf" />
    <None Include="resources\text\pdf\pdfcleanup\PdfCleanUpProcessorTest\dashedBezier.pdf" />
    <None Include="resources\text\pdf\pdfcleanup\PdfCleanUpProcessorTest\dashedClosedRotatedTriangles.pdf" />
    <None Include="resources\text\pdf\pdfcleanup\PdfCleanUpProcessorTest\dashedStyledClosedBezier.pdf" />
    <None Include="resources\text\pdf\pdfcleanup\PdfCleanUpProcessorTest\degenerateCases.pdf" />
    <None Include="resources\text\pdf\pdfcleanup\PdfCleanUpProcessorTest\hello_05.pdf" />
    <None Include="resources\text\pdf\pdfcleanup\PdfCleanUpProcessorTest\lineArtsCompletely.pdf" />
    <None Include="resources\text\pdf\pdfcleanup\PdfCleanUpProcessorTest\lineArtsPartially.pdf" />
    <None Include="resources\text\pdf\pdfcleanup\PdfCleanUpProcessorTest\lotOfDashes.pdf" />
    <None Include="resources\text\pdf\pdfcleanup\PdfCleanUpProcessorTest\miterTest.pdf" />
    <None Include="resources\text\pdf\pdfcleanup\PdfCleanUpProcessorTest\multiUseImage.pdf" />
    <None Include="resources\text\pdf\pdfcleanup\PdfCleanUpProcessorTest\multiUseIndirect.pdf" />
    <None Include="resources\text\pdf\pdfcleanup\PdfCleanUpProcessorTest\page166_03.pdf" />
    <None Include="resources\text\pdf\pdfcleanup\PdfCleanUpProcessorTest\page166_04.pdf" />
    <None Include="resources\text\pdf\pdfcleanup\PdfCleanUpProcessorTest\page229-modified-Tc-Tw.pdf" />
    <None Include="resources\text\pdf\pdfcleanup\PdfCleanUpProcessorTest\page229.pdf" />
    <None Include="resources\text\pdf\pdfcleanup\PdfCleanUpProcessorTest\rotatedImg.pdf" />
    <None Include="resources\text\pdf\pdfcleanup\PdfCleanUpProcessorTest\simpleImmediate-tm.pdf" />
    <None Include="resources\text\pdf\pdfcleanup\PdfCleanUpProcessorTest\simpleImmediate.pdf" />
    <None Include="resources\text\pdf\pdfcleanup\PdfCleanUpProcessorTest\smaskImage.pdf" />
    <None Include="resources\text\pdf\pdfcleanup\PdfCleanUpProcessorTest\styledLineArts.pdf" />
    <None Include="resources\text\pdf\PdfCopyTest\appearances1%28needAppearancesFalse%29.pdf" />
    <None Include="resources\text\pdf\PdfCopyTest\appearances1%28needAppearancesFalseWithStreams%29.pdf" />
    <None Include="resources\text\pdf\PdfCopyTest\appearances1.pdf" />
    <None Include="resources\text\pdf\PdfCopyTest\appearances2%28needAppearancesFalse%29.pdf" />
    <None Include="resources\text\pdf\PdfCopyTest\appearances2%28needAppearancesFalseWithStreams%29.pdf" />
    <None Include="resources\text\pdf\PdfCopyTest\appearances2.pdf" />
    <None Include="resources\text\pdf\PdfCopyTest\appearances3%28needAppearancesFalse%29.pdf" />
    <None Include="resources\text\pdf\PdfCopyTest\appearances3%28needAppearancesFalseWithStreams%29.pdf" />
    <None Include="resources\text\pdf\PdfCopyTest\appearances3.pdf" />
    <None Include="resources\text\pdf\PdfCopyTest\appearances4%28needAppearancesFalse%29.pdf" />
    <None Include="resources\text\pdf\PdfCopyTest\appearances4%28needAppearancesFalseWithStreams%29.pdf" />
    <None Include="resources\text\pdf\PdfCopyTest\appearances4.pdf" />
    <None Include="resources\text\pdf\PdfCopyTest\cmp_appearances%28mixed%29.pdf" />
    <None Include="resources\text\pdf\PdfCopyTest\cmp_appearances%28needAppearancesFalse%29.pdf" />
    <None Include="resources\text\pdf\PdfCopyTest\cmp_appearances%28needAppearancesFalseWithStreams%29.pdf" />
    <None Include="resources\text\pdf\PdfCopyTest\cmp_appearances.pdf" />
    <None Include="resources\text\pdf\PdfCopyTest\cmp_copyFields.pdf" />
    <None Include="resources\text\pdf\PdfCopyTest\cmp_copyFields2.pdf" />
    <None Include="resources\text\pdf\PdfCopyTest\cmp_copyFields3.pdf" />
    <None Include="resources\text\pdf\PdfCopyTest\fieldsOn2-sPage.pdf" />
    <None Include="resources\text\pdf\PdfCopyTest\fieldsOn3-sPage.pdf" />
    <None Include="resources\text\pdf\PdfCopyTest\filled_form_1.pdf" />
    <None Include="resources\text\pdf\PdfCopyTest\hello.pdf" />
    <None Include="resources\text\pdf\PdfCopyTest\hello2_with_comments.pdf" />
    <None Include="resources\text\pdf\PdfCopyTest\hello_memory.pdf" />
    <None Include="resources\text\pdf\PdfCopyTest\hello_with_comments.pdf" />
    <None Include="resources\text\pdf\PdfCopyTest\imgWithDecodeParms.pdf" />
    <None Include="resources\text\pdf\PdfCopyTest\subscribe.pdf" />
    <None Include="resources\text\pdf\PdfReaderSelectPagesTest\RomeoJuliet.pdf" />
    <None Include="resources\text\pdf\PdfReaderTest\getLinkTest1.pdf" />
    <None Include="resources\text\pdf\PdfReaderTest\getLinkTest2.pdf" />
    <None Include="resources\text\pdf\PdfReaderTest\RomeoJuliet.pdf" />
    <None Include="resources\text\pdf\PdfStamperTest\cmp_House_Plan_Final.pdf" />
    <None Include="resources\text\pdf\PdfStamperTest\cmp_out1.pdf" />
    <None Include="resources\text\pdf\PdfStamperTest\cmp_out2.pdf" />
    <None Include="resources\text\pdf\PdfStamperTest\House_Plan_Final.pdf" />
    <None Include="resources\text\pdf\PdfStamperTest\in.pdf" />
    <None Include="resources\text\pdf\table\keeptogether\tagged_false-keeptogether_false.pdf" />
    <None Include="resources\text\pdf\table\keeptogether\tagged_false-keeptogether_true.pdf" />
    <None Include="resources\text\pdf\table\keeptogether\tagged_true-keeptogether_false.pdf" />
    <None Include="resources\text\pdf\table\keeptogether\tagged_true-keeptogether_true.pdf" />
    <None Include="resources\text\pdf\table\RowspanTest\nestedtabletest.pdf" />
    <None Include="resources\text\pdf\table\RowspanTest\rowspantest.pdf" />
    <None Include="resources\text\pdf\table\nestedTablesTest\cmp_nestedTablesTest.pdf" />
    <None Include="resources\text\pdf\TaggedPdfTest\out25.pdf" />
    <None Include="resources\text\pdf\TextFieldTest\textfield-top-visible-0.pdf" />
    <None Include="resources\text\pdf\TextFieldTest\textfield-top-visible-1.pdf" />
    <None Include="resources\text\pdf\TextFieldTest\textfield-top-visible-2.pdf" />
    <None Include="resources\text\pdf\TextFieldTest\textfield-top-visible-3.pdf" />
    <None Include="resources\text\pdf\ToUnicodeNonBreakableSpacesTest\fontWithToUnicode.pdf" />
    <None Include="resources\text\xml\xmp\pdf_metadata.pdf" />
    <None Include="resources\text\xml\xmp\xmp_metadata.pdf" />
    <None Include="resources\text\xml\xmp\xmp_metadata_added.pdf" />
    <None Include="resources\text\xml\xmp\xmp_metadata_added2.pdf" />
    <None Include="resources\text\xml\xmp\xmp_metadata_automatic.pdf" />
    <Content Include="resources\text\pdf\signature\ds-ks\pkcs12" />
    <Content Include="resources\text\pdf\signature\ds\key" />
  </ItemGroup>
  <ItemGroup>
    <Content Include="resources\text\ChunkTest\source11.pdf" />
    <Content Include="resources\text\ChunkTest\source12.pdf" />
    <Content Include="resources\text\ChunkTest\source13.pdf" />
    <Content Include="resources\text\ChunkTest\source14.pdf" />
    <Content Include="resources\text\ChunkTest\source15.pdf" />
    <Content Include="resources\text\pdf\signature\xfa.pdf" />
    <Content Include="resources\text\pdf\TaggedPdfCopyTest\pdf\source10.pdf" />
    <Content Include="resources\text\pdf\TaggedPdfCopyTest\pdf\source11.pdf" />
    <Content Include="resources\text\pdf\TaggedPdfCopyTest\pdf\source12.pdf" />
    <Content Include="resources\text\pdf\TaggedPdfCopyTest\pdf\source16.pdf" />
    <Content Include="resources\text\pdf\TaggedPdfCopyTest\pdf\source17.pdf" />
    <Content Include="resources\text\pdf\TaggedPdfCopyTest\pdf\source22.pdf" />
    <Content Include="resources\text\pdf\TaggedPdfCopyTest\pdf\source32.pdf" />
    <Content Include="resources\text\pdf\TaggedPdfCopyTest\pdf\source4.pdf" />
    <Content Include="resources\text\pdf\TaggedPdfCopyTest\pdf\source42.pdf" />
    <Content Include="resources\text\pdf\TaggedPdfCopyTest\pdf\source51.pdf" />
    <Content Include="resources\text\pdf\TaggedPdfCopyTest\pdf\source52.pdf" />
    <Content Include="resources\text\pdf\TaggedPdfCopyTest\pdf\source53.pdf" />
  </ItemGroup>
  <ItemGroup>
    <ProjectReference Include="..\..\core\xfaitextsharp%28VS2010%29.csproj">
      <Project>{84C4FDD9-3ED7-453B-B9DA-B3ED52CB071C}</Project>
      <Name>xfaitextsharp%28VS2010%29</Name>
    </ProjectReference>
    <ProjectReference Include="..\itextsharp.pdfa\xfaitextsharp.pdfa%28VS2010%29.csproj">
      <Project>{C892FA61-C495-4F30-8799-A198F89F23F4}</Project>
      <Name>xfaitextsharp.pdfa%28VS2010%29</Name>
    </ProjectReference>
<<<<<<< HEAD
    <ProjectReference Include="..\iTextSharp.xtra\xfaitextsharp.xtra%28VS2010%29.csproj">
      <Project>{BE1934CF-90A9-43D3-A794-7E540874EDBB}</Project>
      <Name>xfaitextsharp.xtra%28VS2010%29</Name>
=======
    <ProjectReference Include="..\iTextSharp.xtra\xfaitextsharp.xtra(VS2010).csproj">
      <Project>{be1934cf-90a9-43d3-a794-7e540874edbb}</Project>
      <Name>xfaitextsharp.xtra(VS2010)</Name>
>>>>>>> ccfb3b14
    </ProjectReference>
  </ItemGroup>
  <Import Project="$(MSBuildBinPath)\Microsoft.CSharp.targets" />
  <!-- To modify your build process, add your task inside one of the targets below and uncomment it.
       Other similar extension points exist, see Microsoft.Common.targets.
  <Target Name="BeforeBuild">
  </Target>
  <Target Name="AfterBuild">
  </Target>
  -->
</Project><|MERGE_RESOLUTION|>--- conflicted
+++ resolved
@@ -10,11 +10,7 @@
     <AppDesignerFolder>Properties</AppDesignerFolder>
     <RootNamespace>itextsharp.tests</RootNamespace>
     <AssemblyName>itextsharp.tests</AssemblyName>
-<<<<<<< HEAD
-    <TargetFrameworkVersion>v4.0</TargetFrameworkVersion>
-=======
     <TargetFrameworkVersion>v4.6.1</TargetFrameworkVersion>
->>>>>>> ccfb3b14
     <FileUpgradeFlags>
     </FileUpgradeFlags>
     <UpgradeBackupLocation>
@@ -466,15 +462,9 @@
       <Project>{C892FA61-C495-4F30-8799-A198F89F23F4}</Project>
       <Name>xfaitextsharp.pdfa%28VS2010%29</Name>
     </ProjectReference>
-<<<<<<< HEAD
-    <ProjectReference Include="..\iTextSharp.xtra\xfaitextsharp.xtra%28VS2010%29.csproj">
-      <Project>{BE1934CF-90A9-43D3-A794-7E540874EDBB}</Project>
-      <Name>xfaitextsharp.xtra%28VS2010%29</Name>
-=======
     <ProjectReference Include="..\iTextSharp.xtra\xfaitextsharp.xtra(VS2010).csproj">
       <Project>{be1934cf-90a9-43d3-a794-7e540874edbb}</Project>
       <Name>xfaitextsharp.xtra(VS2010)</Name>
->>>>>>> ccfb3b14
     </ProjectReference>
   </ItemGroup>
   <Import Project="$(MSBuildBinPath)\Microsoft.CSharp.targets" />
