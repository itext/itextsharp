﻿<Project DefaultTargets="Build" xmlns="http://schemas.microsoft.com/developer/msbuild/2003">
  <PropertyGroup Condition=" '$(Configuration)|$(Platform)' == 'Release_woDrawing|AnyCPU' ">
    <OutputPath>bin\Release_woDrawing\</OutputPath>
    <DefineConstants>TRACE</DefineConstants>
    <Optimize>true</Optimize>
    <DebugType>pdbonly</DebugType>
    <PlatformTarget>AnyCPU</PlatformTarget>
    <ErrorReport>prompt</ErrorReport>
  </PropertyGroup>
  <PropertyGroup>
    <Configuration Condition=" '$(Configuration)' == '' ">Debug</Configuration>
    <Platform Condition=" '$(Platform)' == '' ">AnyCPU</Platform>
    <ProductVersion>8.0.50727</ProductVersion>
    <SchemaVersion>2.0</SchemaVersion>
    <ProjectGuid>{D533E5BC-52BF-43DE-8C8E-1FB41C0CB78E}</ProjectGuid>
    <OutputType>Library</OutputType>
    <AppDesignerFolder>Properties</AppDesignerFolder>
    <RootNamespace>itextsharp.tests</RootNamespace>
    <AssemblyName>itextsharp.tests</AssemblyName>
    <SignAssembly>true</SignAssembly>
    <AssemblyOriginatorKeyFile>itextsharp.snk</AssemblyOriginatorKeyFile>
    <TargetFrameworkVersion>v4.6.1</TargetFrameworkVersion>
  </PropertyGroup>
  <PropertyGroup Condition=" '$(Configuration)|$(Platform)' == 'Debug|AnyCPU' ">
    <DebugSymbols>true</DebugSymbols>
    <DebugType>full</DebugType>
    <Optimize>false</Optimize>
    <OutputPath>bin\Debug\</OutputPath>
    <DefineConstants>DEBUG;TRACE;DRAWING</DefineConstants>
    <ErrorReport>prompt</ErrorReport>
    <WarningLevel>4</WarningLevel>
  </PropertyGroup>
  <PropertyGroup Condition=" '$(Configuration)|$(Platform)' == 'Release|AnyCPU' ">
    <DebugType>pdbonly</DebugType>
    <Optimize>true</Optimize>
    <OutputPath>bin\Release\</OutputPath>
    <DefineConstants>TRACE;DRAWING</DefineConstants>
    <ErrorReport>prompt</ErrorReport>
    <WarningLevel>4</WarningLevel>
  </PropertyGroup>
  <PropertyGroup Condition=" '$(Configuration)|$(Platform)' == 'Debug_woDrawing|AnyCPU' ">
    <DebugSymbols>true</DebugSymbols>
    <OutputPath>bin\Debug_woDrawing\</OutputPath>
    <DefineConstants>DEBUG;TRACE</DefineConstants>
    <DebugType>full</DebugType>
    <PlatformTarget>AnyCPU</PlatformTarget>
    <ErrorReport>prompt</ErrorReport>
  </PropertyGroup>
  <ItemGroup>
    <Reference Include="nunit.framework, Version=2.6.4.14350, Culture=neutral, PublicKeyToken=96d09a1eb7f44a77, processorArchitecture=MSIL">
      <HintPath>$(SolutionDir)\packages\NUnit.2.6.4\lib\nunit.framework.dll</HintPath>
<<<<<<< HEAD
    </Reference>
    <Reference Include="BouncyCastle.Crypto, Version=1.8.9.0, Culture=neutral, PublicKeyToken=0e99375e54769942">
      <HintPath>$(SolutionDir)\packages\Portable.BouncyCastle.1.8.9\lib\net40\BouncyCastle.Crypto.dll</HintPath>
      <Private>True</Private>
    </Reference>
=======
    </Reference>
    <Reference Include="BouncyCastle.Cryptography, Version=2.0.0.0, Culture=neutral, PublicKeyToken=072edcf4a5328938, processorArchitecture=MSIL">
     <HintPath>$(SolutionDir)\packages\BouncyCastle.Cryptography.2.2.1\lib\net461\BouncyCastle.Cryptography.dll</HintPath>
      <Private>True</Private>
    </Reference>
>>>>>>> da9c7491
    <Reference Include="System" />
    <Reference Include="System.Drawing" />
    <Reference Include="System.Security" />
    <Reference Include="System.Xml" />
    <Reference Include="XmlDiffPatch, Version=1.0.8.28, Culture=neutral, PublicKeyToken=b03f5f7f11d50a3a">
      <HintPath>lib\XmlDiffPatch.dll</HintPath>
    </Reference>
  </ItemGroup>
  <ItemGroup Condition=" '$(Configuration)|$(Platform)' == 'Debug|AnyCPU' Or '$(Configuration)|$(Platform)' == 'Release|AnyCPU' ">
    <Reference Include="System.Drawing" />
  </ItemGroup>
  <ItemGroup>
    <Compile Include="GlobalSetUp.cs" />
    <Compile Include="iTextSharp\testutils\CompareToolTest.cs" />
    <Compile Include="iTextSharp\testutils\TestResourceUtils.cs" />
    <Compile Include="iTextSharp\text\ChunkTest.cs" />
    <Compile Include="iTextSharp\text\error_messages\ErrorMessageExistenceTest.cs" />
    <Compile Include="iTextSharp\text\error_messages\ErrorMessageTest.cs" />
    <Compile Include="iTextSharp\text\error_messages\MessageLocalizationTest.cs" />
    <Compile Include="iTextSharp\text\html\WebColorTest.cs" />
    <Compile Include="iTextSharp\text\io\ArrayRandomAccessSourceTest.cs" />
    <Compile Include="iTextSharp\text\io\GetBufferedRandomAccessSourceTest.cs" />
    <Compile Include="iTextSharp\text\io\GroupedRandomAccessSourceTest.cs" />
    <Compile Include="iTextSharp\text\io\WindowRandomAccessSourceTest.cs" />
    <Compile Include="iTextSharp\text\pdf\AcroFieldsTest.cs" />
	<Compile Include="iTextSharp\text\pdf\BarcodeMacroPDF417Test.cs" />
    <Compile Include="iTextSharp\text\pdf\BarcodeUnicodeTest.cs" />
    <Compile Include="iTextSharp\text\pdf\BookmarksTest.cs" />
	<Compile Include="iTextSharp\text\pdf\CompressionTest.cs" />
    <Compile Include="iTextSharp\text\pdf\DefaultSplitCharacterProfilingTest.cs" />
    <Compile Include="iTextSharp\text\pdf\DefaultSplitCharacterTest.cs" />
    <Compile Include="iTextSharp\text\pdf\FreeTextFlatteningTest.cs" />
	<Compile Include="iTextSharp\text\pdf\PdfDictionaryTest.cs" />
    <Compile Include="iTextSharp\text\pdf\PdfEncryptionTest.cs" />
    <Compile Include="iTextSharp\text\pdf\CMapAwareDocumentFontTest.cs" />
    <Compile Include="iTextSharp\text\pdf\cs\DeviceNColorSpaceTest.cs" />
    <Compile Include="iTextSharp\text\pdf\cs\LabColorSpaceTest.cs" />
    <Compile Include="iTextSharp\text\pdf\DocumentFontTest.cs" />
    <Compile Include="iTextSharp\text\pdf\DocumentLayoutTest.cs" />
    <Compile Include="iTextSharp\text\pdf\FlatteningTest.cs" />
    <Compile Include="iTextSharp\text\pdf\fonts\cmaps\CMapParserExTest.cs" />
    <Compile Include="iTextSharp\text\pdf\fonts\cmaps\CMapTest.cs" />
    <Compile Include="iTextSharp\text\pdf\fonts\EncodingTest.cs" />
    <Compile Include="iTextSharp\text\pdf\fonts\FontEmbeddingTest.cs" />
    <Compile Include="iTextSharp\text\pdf\fonts\FontFamilyTest.cs" />
    <Compile Include="iTextSharp\text\pdf\fonts\SymbolTest.cs" />
    <Compile Include="iTextSharp\text\pdf\IndicLigatures.cs" />
    <Compile Include="iTextSharp\text\pdf\mc\AcroFieldsFlattenTest.cs" />
    <Compile Include="iTextSharp\text\pdf\MetaDataTest.cs" />
    <Compile Include="iTextSharp\text\pdf\MultithreadedTtfTest.cs" />
    <Compile Include="iTextSharp\text\pdf\NestedListInColumnTextTest.cs" />
    <Compile Include="iTextSharp\text\pdf\ocg\OcgRemovalTest.cs" />
    <Compile Include="iTextSharp\text\pdf\PageEventTest.cs" />
    <Compile Include="iTextSharp\text\pdf\parser\FilteredTextRenderListenerTest.cs" />
    <Compile Include="iTextSharp\text\pdf\parser\GlyphTextRenderListenerTest.cs" />
    <Compile Include="iTextSharp\text\pdf\parser\HighlightItemsTest.cs" />
    <Compile Include="iTextSharp\text\pdf\parser\LocationTextExtractionStrategyTest.cs" />
    <Compile Include="iTextSharp\text\pdf\parser\MatrixTest.cs" />
    <Compile Include="iTextSharp\text\pdf\parser\MultiFilteredRenderListenerTest.cs" />
    <Compile Include="iTextSharp\text\pdf\parser\PdfContentStreamProcessorTest.cs" />
    <Compile Include="iTextSharp\text\pdf\parser\PdfImageObjectTest.cs" />
    <Compile Include="iTextSharp\text\pdf\parser\PdfTextExtractorEncodingsTest.cs" />
    <Compile Include="iTextSharp\text\pdf\parser\PdfTextExtractorUnicodeIdentityTest.cs" />
    <Compile Include="iTextSharp\text\pdf\parser\SimpleTextExtractionStrategyTest.cs" />
    <Compile Include="iTextSharp\text\pdf\parser\TextMarginFinderTest.cs" />
    <Compile Include="iTextSharp\text\pdf\parser\TextRenderInfoTest.cs" />
    <Compile Include="iTextSharp\text\pdf\parser\VectorTest.cs" />
    <Compile Include="iTextSharp\text\pdf\pdfcleanup\PdfCleanUpProcessorTest.cs" />
    <Compile Include="iTextSharp\text\pdf\PdfCopyTest.cs" />
    <Compile Include="iTextSharp\text\pdf\PdfImageTest.cs" />
    <Compile Include="iTextSharp\text\pdf\PdfReaderSelectPagesTest.cs" />
    <Compile Include="iTextSharp\text\pdf\PdfReaderTest.cs" />
    <Compile Include="iTextSharp\text\pdf\PRTokeniserTest.cs" />
    <Compile Include="iTextSharp\text\pdf\RandomAccessFileOrArrayTest.cs" />
    <Compile Include="iTextSharp\text\pdf\table\KeepTogetherTest.cs" />
    <Compile Include="iTextSharp\text\pdf\table\RowspanTest.cs" />
    <Compile Include="iTextSharp\text\pdf\table\ColorsInTaggedDocumentsTest.cs" />
    <Compile Include="iTextSharp\text\pdf\table\SplitTableTest.cs" />
    <Compile Include="iTextSharp\text\pdf\TaggedPdfOnEndPageTest.cs" />
    <Compile Include="iTextSharp\text\pdf\TaggedPdfPageEventsTest.cs" />
    <Compile Include="iTextSharp\text\pdf\table\LargeTableTest.cs" />
    <Compile Include="iTextSharp\text\pdf\PdfStamperTest.cs" />
    <Compile Include="iTextSharp\text\pdf\NamedDestinationsTest.cs" />
    <Compile Include="iTextSharp\text\pdf\table\NestedTablesTest.cs" />
    <Compile Include="iTextSharp\text\pdf\TestPdfCopyAndStamp.cs" />
    <Compile Include="iTextSharp\text\pdf\TextExpansionTest.cs" />
    <Compile Include="iTextSharp\text\pdf\TextFieldTest.cs" />
    <Compile Include="iTextSharp\text\pdf\ToUnicodeNonBreakableSpacesTest.cs" />
    <Compile Include="iTextSharp\text\pdf\UnbalancedOperatorsTest.cs" />
    <Compile Include="iTextSharp\text\pdf\VerticalPositionTest.cs" />
    <Compile Include="iTextSharp\text\RemoteGifImageTest.cs" />
    <Compile Include="iTextSharp\text\signature\XadesTest.cs" />
    <Compile Include="iTextSharp\text\signature\XmlDSigKSTest.cs" />
    <Compile Include="iTextSharp\text\signature\XmlDSigRsaTest.cs" />
    <Compile Include="iTextSharp\text\signature\XmlDSigTest.cs" />
    <Compile Include="iTextSharp\text\xml\simpleparser\SimpleXMLParserTest.cs" />
    <Compile Include="iTextSharp\text\xml\xmp\impl\XMPMetaParserTest.cs" />
    <Compile Include="iTextSharp\text\xml\xmp\XmpWriterTest.cs" />
    <Compile Include="Properties\AssemblyInfo.cs" />
    <Compile Include="iTextSharp\text\pdf\TaggedPdfCopyTest.cs" />
    <Compile Include="iTextSharp\text\pdf\TaggedPdfTest.cs" />
    <Compile Include="iTextSharp\text\pdf\StringUtilsTest.cs" />
    <Compile Include="iTextSharp\text\pdf\table\KeepRowsTogetherTest.cs" />
  </ItemGroup>
  <ItemGroup>
    <None Include="lib\XmlDiffPatch.dll">
    </None>
    <Content Include="resources\text\pdf\DefaultSplitCharacterProfilingTest\profilingText.txt" />
    <Content Include="resources\text\xmp\impl\xxe-data.txt" />
    <Content Include="resources\text\pdf\AcroFieldsTest\barcode.jpg" />
    <Content Include="resources\text\pdf\DocumentLayoutTest\Desert.jp" />
    <Content Include="resources\text\pdf\fonts\NotoFont\LICENSE_CJK.txt" />
    <Content Include="resources\text\pdf\TaggedPdfCopyTest\xml\test0.xml" />
    <Content Include="resources\text\pdf\TaggedPdfCopyTest\xml\test1.xml" />
    <Content Include="resources\text\pdf\TaggedPdfCopyTest\xml\test10.xml" />
    <Content Include="resources\text\pdf\TaggedPdfCopyTest\xml\test2.xml" />
    <Content Include="resources\text\pdf\TaggedPdfCopyTest\xml\test3.xml" />
    <Content Include="resources\text\pdf\TaggedPdfCopyTest\xml\test4.xml" />
    <Content Include="resources\text\pdf\TaggedPdfCopyTest\xml\test5.xml" />
    <Content Include="resources\text\pdf\TaggedPdfCopyTest\xml\test6.xml" />
    <Content Include="resources\text\pdf\TaggedPdfCopyTest\xml\test7.xml" />
    <Content Include="resources\text\pdf\TaggedPdfCopyTest\xml\test8.xml" />
    <Content Include="resources\text\pdf\TaggedPdfCopyTest\xml\test9.xml" />
    <Content Include="resources\text\pdf\TaggedPdfTest\img\dog.bmp" />
    <Content Include="resources\text\pdf\TaggedPdfTest\img\fox.bmp" />
    <Content Include="resources\text\pdf\TaggedPdfTest\xml\test1.xml" />
    <Content Include="resources\text\pdf\TaggedPdfTest\xml\test10.xml" />
    <Content Include="resources\text\pdf\TaggedPdfTest\xml\test11.xml" />
    <Content Include="resources\text\pdf\TaggedPdfTest\xml\test12.xml" />
    <Content Include="resources\text\pdf\TaggedPdfTest\xml\test13.xml" />
    <Content Include="resources\text\pdf\TaggedPdfTest\xml\test15.xml" />
    <Content Include="resources\text\pdf\TaggedPdfTest\xml\test16.xml" />
    <Content Include="resources\text\pdf\TaggedPdfTest\xml\test17.xml" />
    <Content Include="resources\text\pdf\TaggedPdfTest\xml\test18.xml" />
    <Content Include="resources\text\pdf\TaggedPdfTest\xml\test2.xml" />
    <Content Include="resources\text\pdf\TaggedPdfTest\xml\test3.xml" />
    <Content Include="resources\text\pdf\TaggedPdfTest\xml\test4.xml" />
    <Content Include="resources\text\pdf\TaggedPdfTest\xml\test5.xml" />
    <Content Include="resources\text\pdf\TaggedPdfTest\xml\test6.xml" />
    <Content Include="resources\text\pdf\TaggedPdfTest\xml\test7.xml" />
    <Content Include="resources\text\pdf\TaggedPdfTest\xml\test8.xml" />
    <Content Include="resources\text\pdf\TaggedPdfTest\xml\test9.xml" />
  </ItemGroup>
  <ItemGroup>
    <None Include="itextsharp.snk" />
    <None Include="resources\testutils\CompareToolTest\cmp_simple_pdf.pdf" />
    <None Include="resources\testutils\CompareToolTest\cmp_tagged_pdf.pdf" />
    <None Include="resources\testutils\CompareToolTest\simple_pdf.pdf" />
    <None Include="resources\testutils\CompareToolTest\tagged_pdf.pdf" />
    <None Include="resources\text\ChunkTest\source11.pdf" />
    <None Include="resources\text\ChunkTest\source12.pdf" />
    <None Include="resources\text\ChunkTest\source13.pdf" />
    <None Include="resources\text\ChunkTest\source14.pdf" />
    <None Include="resources\text\ChunkTest\source15.pdf" />
    <None Include="resources\text\pdf\AcroFieldsTest\choice_field_order.pdf" />
    <None Include="resources\text\pdf\AcroFieldsTest\choice_field_order_export.pdf" />
    <None Include="resources\text\pdf\AcroFieldsTest\list_register.xfdf" />
    <None Include="resources\text\pdf\AcroFieldsTest\register.xfdf" />
    <None Include="resources\text\pdf\AcroFieldsTest\SimpleRegistrationForm.pdf" />
    <None Include="resources\text\pdf\CMapAwareDocumentFontTest\fontwithwidthissue.pdf" />
    <None Include="resources\text\pdf\cs\DeviceNColorSpaceTest\cmp_device_n_gradient_base.pdf" />
    <None Include="resources\text\pdf\cs\DeviceNColorSpaceTest\cmp_device_n_gradient_CmykRedRgbBlue.pdf" />
    <None Include="resources\text\pdf\cs\LabColorSpaceTest\cmp_lab_spot_based_gradient.pdf" />
    <None Include="resources\text\pdf\DocumentFontTest\type0FontWithoutToUnicodeMap.pdf" />
    <None Include="resources\text\pdf\DocumentLayoutTest\phrases.pdf" />
    <None Include="resources\text\pdf\DocumentLayoutTest\waitingImage.pdf" />
    <None Include="resources\text\pdf\FlatteningTest\cmp\imdb0413300.pdf" />
    <None Include="resources\text\pdf\FlatteningTest\cmp\imdb0452623.pdf" />
    <None Include="resources\text\pdf\FlatteningTest\cmp\imdb0468569.pdf" />
    <None Include="resources\text\pdf\FlatteningTest\cmp\imdb0482901.pdf" />
    <None Include="resources\text\pdf\FlatteningTest\cmp\imdb0809931.pdf" />
    <None Include="resources\text\pdf\FlatteningTest\cmp\imdb0813547.pdf" />
    <None Include="resources\text\pdf\FlatteningTest\cmp\imdb0948530.pdf" />
    <None Include="resources\text\pdf\FlatteningTest\cmp_noappearances-needapp-false_override-false.pdf" />
    <None Include="resources\text\pdf\FlatteningTest\cmp_noappearances-needapp-false_override-none.pdf" />
    <None Include="resources\text\pdf\FlatteningTest\cmp_noappearances-needapp-false_override-true.pdf" />
    <None Include="resources\text\pdf\FlatteningTest\cmp_noappearances-needapp-true_override-false.pdf" />
    <None Include="resources\text\pdf\FlatteningTest\cmp_noappearances-needapp-true_override-none.pdf" />
    <None Include="resources\text\pdf\FlatteningTest\cmp_noappearances-needapp-true_override-true.pdf" />
    <None Include="resources\text\pdf\FlatteningTest\input\imdb0413300.pdf" />
    <None Include="resources\text\pdf\FlatteningTest\input\imdb0452623.pdf" />
    <None Include="resources\text\pdf\FlatteningTest\input\imdb0468569.pdf" />
    <None Include="resources\text\pdf\FlatteningTest\input\imdb0482901.pdf" />
    <None Include="resources\text\pdf\FlatteningTest\input\imdb0809931.pdf" />
    <None Include="resources\text\pdf\FlatteningTest\input\imdb0813547.pdf" />
    <None Include="resources\text\pdf\FlatteningTest\input\imdb0948530.pdf" />
    <None Include="resources\text\pdf\FlatteningTest\noappearances-needapp-false.pdf" />
    <None Include="resources\text\pdf\FlatteningTest\noappearances-needapp-true.pdf" />
    <None Include="resources\text\pdf\FlatteningTest\regenerateFieldFalse.pdf" />
    <None Include="resources\text\pdf\FlatteningTest\regenerateFieldTrue.pdf" />
    <None Include="resources\text\pdf\fonts\NotoFont\NotoSansCJKjp-Bold.otf" />
    <None Include="resources\text\pdf\fonts\NotoFont\NotoSansCJKjp-Regular.otf" />
    <None Include="resources\text\pdf\fonts\cmaps\CMapParserExTest\cmap_results_in_empty_map.cmap" />
    <None Include="resources\text\pdf\FreeMonoBold.ttf" />
    <None Include="resources\text\pdf\mc\SF2809.pdf" />
    <None Include="resources\text\pdf\mc\SF2809_alt.pdf" />
    <None Include="resources\text\pdf\MultithreadedTtfTest\FreeSans.ttf" />
    <None Include="resources\text\pdf\MultithreadedTtfTest\test.pdf" />
    <None Include="resources\text\pdf\NestedListInColumnTextTest\nestedListAtTheEndOfAnotherNestedList.pdf" />
    <None Include="resources\text\pdf\ocg\peek-a-boo2.pdf" />
    <None Include="resources\text\pdf\PageEventTest\pageEventTest01.pdf" />
    <None Include="resources\text\pdf\parser\GlyphTextRenderListenerTest\Sample.pdf" />
    <None Include="resources\text\pdf\parser\GlyphTextRenderListenerTest\test.pdf" />
    <None Include="resources\text\pdf\parser\HighlightItemsTest\cmp_HeaderFooter.pdf" />
    <None Include="resources\text\pdf\parser\HighlightItemsTest\cmp_HeaderFooter_characters.pdf" />
    <None Include="resources\text\pdf\parser\HighlightItemsTest\cmp_ISO-TC171-SC2_N0896_SC2WG5_Edinburgh_Agenda.pdf" />
    <None Include="resources\text\pdf\parser\HighlightItemsTest\cmp_ISO-TC171-SC2_N0896_SC2WG5_Edinburgh_Agenda_characters.pdf" />
    <None Include="resources\text\pdf\parser\HighlightItemsTest\cmp_page229.pdf" />
    <None Include="resources\text\pdf\parser\HighlightItemsTest\cmp_page229_characters.pdf" />
    <None Include="resources\text\pdf\parser\HighlightItemsTest\HeaderFooter.pdf" />
    <None Include="resources\text\pdf\parser\HighlightItemsTest\ISO-TC171-SC2_N0896_SC2WG5_Edinburgh_Agenda.pdf" />
    <None Include="resources\text\pdf\parser\HighlightItemsTest\page229.pdf" />
    <None Include="resources\text\pdf\parser\MultiFilteredRenderListenerTest\test.pdf" />
    <None Include="resources\text\pdf\parser\PdfContentStreamProcessorTest\yaxiststar.pdf" />
    <None Include="resources\text\pdf\parser\PdfImageObjectTest\ASCII85_RunLengthDecode.pdf" />
    <None Include="resources\text\pdf\parser\PdfImageObjectTest\ccittfaxdecode.pdf" />
    <None Include="resources\text\pdf\parser\PdfImageObjectTest\dctdecode.pdf" />
    <None Include="resources\text\pdf\parser\PdfImageObjectTest\flatedecode_runlengthdecode.pdf" />
    <None Include="resources\text\pdf\parser\PdfImageObjectTest\jbig2decode.pdf" />
    <None Include="resources\text\pdf\parser\PdfImageObjectTest\multistagefilter1.pdf" />
    <None Include="resources\text\pdf\parser\PdfTextExtractorUnicodeIdentityTest\user10.pdf" />
    <None Include="resources\text\pdf\parser\SimpleTextExtractionStrategyTest\ISO-TC171-SC2_N0896_SC2WG5_Edinburgh_Agenda.pdf" />
    <None Include="resources\text\pdf\parser\SimpleTextExtractionStrategyTest\page229.pdf" />
    <None Include="resources\text\pdf\parser\TextRenderInfoTest\japanese_text.pdf" />
    <None Include="resources\text\pdf\pdfcleanup\PdfCleanUpProcessorTest\absentICentry.pdf" />
    <None Include="resources\text\pdf\pdfcleanup\PdfCleanUpProcessorTest\BigImage-jpg.pdf" />
    <None Include="resources\text\pdf\pdfcleanup\PdfCleanUpProcessorTest\BigImage-png.pdf" />
    <None Include="resources\text\pdf\pdfcleanup\PdfCleanUpProcessorTest\BigImage-tif-lzw.pdf" />
    <None Include="resources\text\pdf\pdfcleanup\PdfCleanUpProcessorTest\BigImage-tif.pdf" />
    <None Include="resources\text\pdf\pdfcleanup\PdfCleanUpProcessorTest\clippingNWRule.pdf" />
    <None Include="resources\text\pdf\pdfcleanup\PdfCleanUpProcessorTest\closedBezier.pdf" />
    <None Include="resources\text\pdf\pdfcleanup\PdfCleanUpProcessorTest\cmp_absentICentry.pdf" />
    <None Include="resources\text\pdf\pdfcleanup\PdfCleanUpProcessorTest\cmp_BigImage-jpg.pdf" />
    <None Include="resources\text\pdf\pdfcleanup\PdfCleanUpProcessorTest\cmp_BigImage-png.pdf" />
    <None Include="resources\text\pdf\pdfcleanup\PdfCleanUpProcessorTest\cmp_BigImage-tif-lzw.pdf" />
    <None Include="resources\text\pdf\pdfcleanup\PdfCleanUpProcessorTest\cmp_BigImage-tif.pdf" />
    <None Include="resources\text\pdf\pdfcleanup\PdfCleanUpProcessorTest\cmp_clippingNWRule.pdf" />
    <None Include="resources\text\pdf\pdfcleanup\PdfCleanUpProcessorTest\cmp_closedBezier.pdf" />
    <None Include="resources\text\pdf\pdfcleanup\PdfCleanUpProcessorTest\cmp_dashedBezier.pdf" />
    <None Include="resources\text\pdf\pdfcleanup\PdfCleanUpProcessorTest\cmp_dashedClosedRotatedTriangles.pdf" />
    <None Include="resources\text\pdf\pdfcleanup\PdfCleanUpProcessorTest\cmp_dashedStyledClosedBezier.pdf" />
    <None Include="resources\text\pdf\pdfcleanup\PdfCleanUpProcessorTest\cmp_degenerateCases.pdf" />
    <None Include="resources\text\pdf\pdfcleanup\PdfCleanUpProcessorTest\cmp_hello_05.pdf" />
    <None Include="resources\text\pdf\pdfcleanup\PdfCleanUpProcessorTest\cmp_LineArtsCompletely.pdf" />
    <None Include="resources\text\pdf\pdfcleanup\PdfCleanUpProcessorTest\cmp_lineArtsPartially.pdf" />
    <None Include="resources\text\pdf\pdfcleanup\PdfCleanUpProcessorTest\cmp_lotOfDashes.pdf" />
    <None Include="resources\text\pdf\pdfcleanup\PdfCleanUpProcessorTest\cmp_miterTest.pdf" />
    <None Include="resources\text\pdf\pdfcleanup\PdfCleanUpProcessorTest\cmp_multiUseImage.pdf" />
    <None Include="resources\text\pdf\pdfcleanup\PdfCleanUpProcessorTest\cmp_multiUseIndirect.pdf" />
    <None Include="resources\text\pdf\pdfcleanup\PdfCleanUpProcessorTest\cmp_page166_03.pdf" />
    <None Include="resources\text\pdf\pdfcleanup\PdfCleanUpProcessorTest\cmp_page166_04.pdf" />
    <None Include="resources\text\pdf\pdfcleanup\PdfCleanUpProcessorTest\cmp_page229-modified-Tc-Tw.pdf" />
    <None Include="resources\text\pdf\pdfcleanup\PdfCleanUpProcessorTest\cmp_page229_01.pdf" />
    <None Include="resources\text\pdf\pdfcleanup\PdfCleanUpProcessorTest\cmp_rotatedImg.pdf" />
    <None Include="resources\text\pdf\pdfcleanup\PdfCleanUpProcessorTest\cmp_simpleImmediate-tm.pdf" />
    <None Include="resources\text\pdf\pdfcleanup\PdfCleanUpProcessorTest\cmp_simpleImmediate.pdf" />
    <None Include="resources\text\pdf\pdfcleanup\PdfCleanUpProcessorTest\cmp_smaskImage.pdf" />
    <None Include="resources\text\pdf\pdfcleanup\PdfCleanUpProcessorTest\cmp_styledLineArts.pdf" />
    <None Include="resources\text\pdf\pdfcleanup\PdfCleanUpProcessorTest\dashedBezier.pdf" />
    <None Include="resources\text\pdf\pdfcleanup\PdfCleanUpProcessorTest\dashedClosedRotatedTriangles.pdf" />
    <None Include="resources\text\pdf\pdfcleanup\PdfCleanUpProcessorTest\dashedStyledClosedBezier.pdf" />
    <None Include="resources\text\pdf\pdfcleanup\PdfCleanUpProcessorTest\degenerateCases.pdf" />
    <None Include="resources\text\pdf\pdfcleanup\PdfCleanUpProcessorTest\hello_05.pdf" />
    <None Include="resources\text\pdf\pdfcleanup\PdfCleanUpProcessorTest\lineArtsCompletely.pdf" />
    <None Include="resources\text\pdf\pdfcleanup\PdfCleanUpProcessorTest\lineArtsPartially.pdf" />
    <None Include="resources\text\pdf\pdfcleanup\PdfCleanUpProcessorTest\lotOfDashes.pdf" />
    <None Include="resources\text\pdf\pdfcleanup\PdfCleanUpProcessorTest\miterTest.pdf" />
    <None Include="resources\text\pdf\pdfcleanup\PdfCleanUpProcessorTest\multiUseImage.pdf" />
    <None Include="resources\text\pdf\pdfcleanup\PdfCleanUpProcessorTest\multiUseIndirect.pdf" />
    <None Include="resources\text\pdf\pdfcleanup\PdfCleanUpProcessorTest\page166_03.pdf" />
    <None Include="resources\text\pdf\pdfcleanup\PdfCleanUpProcessorTest\page166_04.pdf" />
    <None Include="resources\text\pdf\pdfcleanup\PdfCleanUpProcessorTest\page229-modified-Tc-Tw.pdf" />
    <None Include="resources\text\pdf\pdfcleanup\PdfCleanUpProcessorTest\page229.pdf" />
    <None Include="resources\text\pdf\pdfcleanup\PdfCleanUpProcessorTest\rotatedImg.pdf" />
    <None Include="resources\text\pdf\pdfcleanup\PdfCleanUpProcessorTest\simpleImmediate-tm.pdf" />
    <None Include="resources\text\pdf\pdfcleanup\PdfCleanUpProcessorTest\simpleImmediate.pdf" />
    <None Include="resources\text\pdf\pdfcleanup\PdfCleanUpProcessorTest\smaskImage.pdf" />
    <None Include="resources\text\pdf\pdfcleanup\PdfCleanUpProcessorTest\styledLineArts.pdf" />
    <None Include="resources\text\pdf\PdfCopyTest\appearances1%28needAppearancesFalse%29.pdf" />
    <None Include="resources\text\pdf\PdfCopyTest\appearances1%28needAppearancesFalseWithStreams%29.pdf" />
    <None Include="resources\text\pdf\PdfCopyTest\appearances1.pdf" />
    <None Include="resources\text\pdf\PdfCopyTest\appearances2%28needAppearancesFalse%29.pdf" />
    <None Include="resources\text\pdf\PdfCopyTest\appearances2%28needAppearancesFalseWithStreams%29.pdf" />
    <None Include="resources\text\pdf\PdfCopyTest\appearances2.pdf" />
    <None Include="resources\text\pdf\PdfCopyTest\appearances3%28needAppearancesFalse%29.pdf" />
    <None Include="resources\text\pdf\PdfCopyTest\appearances3%28needAppearancesFalseWithStreams%29.pdf" />
    <None Include="resources\text\pdf\PdfCopyTest\appearances3.pdf" />
    <None Include="resources\text\pdf\PdfCopyTest\appearances4%28needAppearancesFalse%29.pdf" />
    <None Include="resources\text\pdf\PdfCopyTest\appearances4%28needAppearancesFalseWithStreams%29.pdf" />
    <None Include="resources\text\pdf\PdfCopyTest\appearances4.pdf" />
    <None Include="resources\text\pdf\PdfCopyTest\cmp_appearances%28mixed%29.pdf" />
    <None Include="resources\text\pdf\PdfCopyTest\cmp_appearances%28needAppearancesFalse%29.pdf" />
    <None Include="resources\text\pdf\PdfCopyTest\cmp_appearances%28needAppearancesFalseWithStreams%29.pdf" />
    <None Include="resources\text\pdf\PdfCopyTest\cmp_appearances.pdf" />
    <None Include="resources\text\pdf\PdfCopyTest\cmp_copyFields.pdf" />
    <None Include="resources\text\pdf\PdfCopyTest\cmp_copyFields2.pdf" />
    <None Include="resources\text\pdf\PdfCopyTest\cmp_copyFields3.pdf" />
    <None Include="resources\text\pdf\PdfCopyTest\fieldsOn2-sPage.pdf" />
    <None Include="resources\text\pdf\PdfCopyTest\fieldsOn3-sPage.pdf" />
    <None Include="resources\text\pdf\PdfCopyTest\filled_form_1.pdf" />
    <None Include="resources\text\pdf\PdfCopyTest\hello.pdf" />
    <None Include="resources\text\pdf\PdfCopyTest\hello2_with_comments.pdf" />
    <None Include="resources\text\pdf\PdfCopyTest\hello_memory.pdf" />
    <None Include="resources\text\pdf\PdfCopyTest\hello_with_comments.pdf" />
    <None Include="resources\text\pdf\PdfCopyTest\imgWithDecodeParms.pdf" />
    <None Include="resources\text\pdf\PdfCopyTest\subscribe.pdf" />
    <None Include="resources\text\pdf\PdfReaderSelectPagesTest\RomeoJuliet.pdf" />
    <None Include="resources\text\pdf\PdfReaderTest\getLinkTest1.pdf" />
    <None Include="resources\text\pdf\PdfReaderTest\getLinkTest2.pdf" />
    <None Include="resources\text\pdf\PdfReaderTest\RomeoJuliet.pdf" />
    <None Include="resources\text\pdf\PdfStamperTest\cmp_House_Plan_Final.pdf" />
    <None Include="resources\text\pdf\PdfStamperTest\cmp_out1.pdf" />
    <None Include="resources\text\pdf\PdfStamperTest\cmp_out2.pdf" />
    <None Include="resources\text\pdf\PdfStamperTest\House_Plan_Final.pdf" />
    <None Include="resources\text\pdf\PdfStamperTest\in.pdf" />
    <None Include="resources\text\pdf\table\keeptogether\tagged_false-keeptogether_false.pdf" />
    <None Include="resources\text\pdf\table\keeptogether\tagged_false-keeptogether_true.pdf" />
    <None Include="resources\text\pdf\table\keeptogether\tagged_true-keeptogether_false.pdf" />
    <None Include="resources\text\pdf\table\keeptogether\tagged_true-keeptogether_true.pdf" />
    <None Include="resources\text\pdf\table\LargeTableTest\incomplete_add.pdf" />
    <None Include="resources\text\pdf\table\RowspanTest\nestedtabletest.pdf" />
    <None Include="resources\text\pdf\table\RowspanTest\rowspantest.pdf" />
    <None Include="resources\text\pdf\table\nestedTablesTest\cmp_nestedTablesTest.pdf" />
    <None Include="resources\text\pdf\TaggedPdfTest\out25.pdf" />
    <None Include="resources\text\pdf\TextFieldTest\textfield-top-visible-0.pdf" />
    <None Include="resources\text\pdf\TextFieldTest\textfield-top-visible-1.pdf" />
    <None Include="resources\text\pdf\TextFieldTest\textfield-top-visible-2.pdf" />
    <None Include="resources\text\pdf\TextFieldTest\textfield-top-visible-3.pdf" />
    <None Include="resources\text\pdf\ToUnicodeNonBreakableSpacesTest\fontWithToUnicode.pdf" />
    <None Include="resources\text\xml\xmp\pdf_metadata.pdf" />
    <None Include="resources\text\xml\xmp\xmp_metadata.pdf" />
    <None Include="resources\text\xml\xmp\xmp_metadata_added.pdf" />
    <None Include="resources\text\xml\xmp\xmp_metadata_added2.pdf" />
    <None Include="resources\text\xml\xmp\xmp_metadata_automatic.pdf" />
    <Content Include="resources\text\ChunkTest\logo.gif" />
    <Content Include="resources\text\pdf\fonts\cmaps\CMapParserExTest\cmap_with_def_dictionary_key.txt" />
    <Content Include="resources\text\pdf\PdfStamperTest\Willi-1.jpg" />
    <Content Include="resources\text\pdf\signature\ds-ks\pkcs12" />
    <Content Include="resources\text\pdf\signature\ds\key" />
    <Content Include="resources\text\pdf\signature\ds-ks\xfa.signed.package.xml" />
    <Content Include="resources\text\pdf\signature\ds-ks\xfa.signed.xml" />
    <Content Include="resources\text\pdf\signature\ds\xfa.signed.ki.package.xml" />
    <Content Include="resources\text\pdf\signature\ds\xfa.signed.ki.xml" />
    <Content Include="resources\text\pdf\signature\ds\xfa.signed.pk.package.xml" />
    <Content Include="resources\text\pdf\signature\ds\xfa.signed.pk.xml" />
    <Content Include="resources\text\pdf\signature\ds\xfa.signed.xml" />
    <Content Include="resources\text\pdf\signature\xfa.pdf" />
    <Content Include="resources\text\pdf\TaggedPdfTest\xml\test19.xml" />
    <Content Include="resources\text\pdf\TaggedPdfCopyTest\pdf\source10.pdf" />
    <Content Include="resources\text\pdf\TaggedPdfCopyTest\pdf\source11.pdf" />
    <Content Include="resources\text\pdf\TaggedPdfCopyTest\pdf\source12.pdf" />
    <Content Include="resources\text\pdf\TaggedPdfCopyTest\pdf\source16.pdf" />
    <Content Include="resources\text\pdf\TaggedPdfCopyTest\pdf\source17.pdf" />
    <Content Include="resources\text\pdf\TaggedPdfCopyTest\pdf\source22.pdf" />
    <Content Include="resources\text\pdf\TaggedPdfCopyTest\pdf\source32.pdf" />
    <Content Include="resources\text\pdf\TaggedPdfCopyTest\pdf\source4.pdf" />
    <Content Include="resources\text\pdf\TaggedPdfCopyTest\pdf\source42.pdf" />
    <Content Include="resources\text\pdf\TaggedPdfCopyTest\pdf\source51.pdf" />
    <Content Include="resources\text\pdf\TaggedPdfCopyTest\pdf\source52.pdf" />
    <Content Include="resources\text\pdf\TaggedPdfCopyTest\pdf\source53.pdf" />
    <Content Include="resources\text\pdf\TaggedPdfTest\xml\test20.xml" />
    <Content Include="resources\text\pdf\TaggedPdfTest\xml\test22.xml" />
    <Content Include="resources\text\pdf\TaggedPdfTest\xml\test23.xml" />
    <Content Include="resources\text\pdf\TaggedPdfTest\xml\test24.xml" />
    <Content Include="resources\text\pdf\TaggedPdfTest\xml\test25.xml" />
  </ItemGroup>
  <ItemGroup>
    <ProjectReference Include="..\..\core\xfaitextsharp(VS2010).csproj">
      <Project>{84c4fdd9-3ed7-453b-b9da-b3ed52cb071c}</Project>
      <Name>xfaitextsharp(VS2010)</Name>
    </ProjectReference>
    <ProjectReference Include="..\iTextAsian\iTextAsian.csproj">
      <Project>{2f467830-a94b-4c44-b17b-0a81cbdb8cb2}</Project>
      <Name>iTextAsian</Name>
    </ProjectReference>
    <ProjectReference Include="..\iTextSharp.xtra\iTextSharp.xtra.csproj">
      <Project>{BE1934CF-90A9-43D3-A794-7E540874EDBB}</Project>
      <Name>itextsharp.xtra</Name>
    </ProjectReference>
  </ItemGroup>
  <Import Project="$(MSBuildBinPath)\Microsoft.CSharp.targets" />
  <!-- To modify your build process, add your task inside one of the targets below and uncomment it.
       Other similar extension points exist, see Microsoft.Common.targets.
  <Target Name="BeforeBuild">
  </Target>
  <Target Name="AfterBuild">
  </Target>
  -->
</Project><|MERGE_RESOLUTION|>--- conflicted
+++ resolved
@@ -49,19 +49,11 @@
   <ItemGroup>
     <Reference Include="nunit.framework, Version=2.6.4.14350, Culture=neutral, PublicKeyToken=96d09a1eb7f44a77, processorArchitecture=MSIL">
       <HintPath>$(SolutionDir)\packages\NUnit.2.6.4\lib\nunit.framework.dll</HintPath>
-<<<<<<< HEAD
-    </Reference>
-    <Reference Include="BouncyCastle.Crypto, Version=1.8.9.0, Culture=neutral, PublicKeyToken=0e99375e54769942">
-      <HintPath>$(SolutionDir)\packages\Portable.BouncyCastle.1.8.9\lib\net40\BouncyCastle.Crypto.dll</HintPath>
-      <Private>True</Private>
-    </Reference>
-=======
     </Reference>
     <Reference Include="BouncyCastle.Cryptography, Version=2.0.0.0, Culture=neutral, PublicKeyToken=072edcf4a5328938, processorArchitecture=MSIL">
      <HintPath>$(SolutionDir)\packages\BouncyCastle.Cryptography.2.2.1\lib\net461\BouncyCastle.Cryptography.dll</HintPath>
       <Private>True</Private>
     </Reference>
->>>>>>> da9c7491
     <Reference Include="System" />
     <Reference Include="System.Drawing" />
     <Reference Include="System.Security" />
