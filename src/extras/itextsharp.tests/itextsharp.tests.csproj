﻿<Project DefaultTargets="Build" xmlns="http://schemas.microsoft.com/developer/msbuild/2003">
  <PropertyGroup Condition=" '$(Configuration)|$(Platform)' == 'Release_woDrawing|AnyCPU' ">
    <OutputPath>bin\Release_woDrawing\</OutputPath>
    <DefineConstants>TRACE</DefineConstants>
    <Optimize>true</Optimize>
    <DebugType>pdbonly</DebugType>
    <PlatformTarget>AnyCPU</PlatformTarget>
    <ErrorReport>prompt</ErrorReport>
  </PropertyGroup>
  <PropertyGroup>
    <Configuration Condition=" '$(Configuration)' == '' ">Debug</Configuration>
    <Platform Condition=" '$(Platform)' == '' ">AnyCPU</Platform>
    <ProductVersion>8.0.50727</ProductVersion>
    <SchemaVersion>2.0</SchemaVersion>
    <ProjectGuid>{D533E5BC-52BF-43DE-8C8E-1FB41C0CB78E}</ProjectGuid>
    <OutputType>Library</OutputType>
    <AppDesignerFolder>Properties</AppDesignerFolder>
    <RootNamespace>itextsharp.tests</RootNamespace>
    <AssemblyName>itextsharp.tests</AssemblyName>
    <SignAssembly>true</SignAssembly>
    <AssemblyOriginatorKeyFile>itextsharp.snk</AssemblyOriginatorKeyFile>
  </PropertyGroup>
  <PropertyGroup Condition=" '$(Configuration)|$(Platform)' == 'Debug|AnyCPU' ">
    <DebugSymbols>true</DebugSymbols>
    <DebugType>full</DebugType>
    <Optimize>false</Optimize>
    <OutputPath>bin\Debug\</OutputPath>
    <DefineConstants>DEBUG;TRACE;DRAWING</DefineConstants>
    <ErrorReport>prompt</ErrorReport>
    <WarningLevel>4</WarningLevel>
  </PropertyGroup>
  <PropertyGroup Condition=" '$(Configuration)|$(Platform)' == 'Release|AnyCPU' ">
    <DebugType>pdbonly</DebugType>
    <Optimize>true</Optimize>
    <OutputPath>bin\Release\</OutputPath>
    <DefineConstants>TRACE;DRAWING</DefineConstants>
    <ErrorReport>prompt</ErrorReport>
    <WarningLevel>4</WarningLevel>
  </PropertyGroup>
  <PropertyGroup Condition=" '$(Configuration)|$(Platform)' == 'Debug_woDrawing|AnyCPU' ">
    <DebugSymbols>true</DebugSymbols>
    <OutputPath>bin\Debug_woDrawing\</OutputPath>
    <DefineConstants>DEBUG;TRACE</DefineConstants>
    <DebugType>full</DebugType>
    <PlatformTarget>AnyCPU</PlatformTarget>
    <ErrorReport>prompt</ErrorReport>
  </PropertyGroup>
  <ItemGroup>
    <Reference Include="nunit.framework, Version=2.6.4.14350, Culture=neutral, PublicKeyToken=96d09a1eb7f44a77, processorArchitecture=MSIL">
      <HintPath>$(SolutionDir)\packages\NUnit.2.6.4\lib\nunit.framework.dll</HintPath>
<<<<<<< HEAD
    </Reference>
    <Reference Include="BouncyCastle.Crypto, Version=1.8.5.0, Culture=neutral, PublicKeyToken=0e99375e54769942">
      <HintPath>$(SolutionDir)\packages\Portable.BouncyCastle.1.8.5\lib\net40\BouncyCastle.Crypto.dll</HintPath>
      <Private>True</Private>
    </Reference>
    <Reference Include="BouncyCastle.Crypto, Version=1.8.5.0, Culture=neutral, PublicKeyToken=0e99375e54769942">
      <HintPath>$(SolutionDir)\packages\Portable.BouncyCastle.1.8.5\lib\net40\BouncyCastle.Crypto.dll</HintPath>
=======
    </Reference>
    <Reference Include="BouncyCastle.Crypto, Version=1.8.9.0, Culture=neutral, PublicKeyToken=0e99375e54769942">
      <HintPath>$(SolutionDir)\packages\Portable.BouncyCastle.1.8.9\lib\net40\BouncyCastle.Crypto.dll</HintPath>
>>>>>>> 5ef24b21
      <Private>True</Private>
    </Reference>
    <Reference Include="System" />
    <Reference Include="System.Drawing" />
    <Reference Include="System.Security" />
    <Reference Include="System.Xml" />
    <Reference Include="XmlDiffPatch, Version=1.0.8.28, Culture=neutral, PublicKeyToken=b03f5f7f11d50a3a">
      <HintPath>lib\XmlDiffPatch.dll</HintPath>
    </Reference>
  </ItemGroup>
  <ItemGroup Condition=" '$(Configuration)|$(Platform)' == 'Debug|AnyCPU' Or '$(Configuration)|$(Platform)' == 'Release|AnyCPU' ">
    <Reference Include="System.Drawing" />
  </ItemGroup>
  <ItemGroup>
    <Compile Include="GlobalSetUp.cs" />
    <Compile Include="iTextSharp\testutils\CompareToolTest.cs" />
    <Compile Include="iTextSharp\testutils\TestResourceUtils.cs" />
    <Compile Include="iTextSharp\text\ChunkTest.cs" />
    <Compile Include="iTextSharp\text\error_messages\ErrorMessageExistenceTest.cs" />
    <Compile Include="iTextSharp\text\error_messages\ErrorMessageTest.cs" />
    <Compile Include="iTextSharp\text\error_messages\MessageLocalizationTest.cs" />
    <Compile Include="iTextSharp\text\html\WebColorTest.cs" />
    <Compile Include="iTextSharp\text\io\ArrayRandomAccessSourceTest.cs" />
    <Compile Include="iTextSharp\text\io\GetBufferedRandomAccessSourceTest.cs" />
    <Compile Include="iTextSharp\text\io\GroupedRandomAccessSourceTest.cs" />
    <Compile Include="iTextSharp\text\io\WindowRandomAccessSourceTest.cs" />
    <Compile Include="iTextSharp\text\pdf\AcroFieldsTest.cs" />
	<Compile Include="iTextSharp\text\pdf\BarcodeMacroPDF417Test.cs" />
    <Compile Include="iTextSharp\text\pdf\BarcodeUnicodeTest.cs" />
    <Compile Include="iTextSharp\text\pdf\BookmarksTest.cs" />
	<Compile Include="iTextSharp\text\pdf\CompressionTest.cs" />
    <Compile Include="iTextSharp\text\pdf\DefaultSplitCharacterProfilingTest.cs" />
    <Compile Include="iTextSharp\text\pdf\FreeTextFlatteningTest.cs" />
	<Compile Include="iTextSharp\text\pdf\PdfDictionaryTest.cs" />
    <Compile Include="iTextSharp\text\pdf\PdfEncryptionTest.cs" />
    <Compile Include="iTextSharp\text\pdf\CMapAwareDocumentFontTest.cs" />
    <Compile Include="iTextSharp\text\pdf\cs\DeviceNColorSpaceTest.cs" />
    <Compile Include="iTextSharp\text\pdf\cs\LabColorSpaceTest.cs" />
    <Compile Include="iTextSharp\text\pdf\DocumentFontTest.cs" />
    <Compile Include="iTextSharp\text\pdf\DocumentLayoutTest.cs" />
    <Compile Include="iTextSharp\text\pdf\FlatteningTest.cs" />
    <Compile Include="iTextSharp\text\pdf\fonts\cmaps\CMapParserExTest.cs" />
    <Compile Include="iTextSharp\text\pdf\fonts\cmaps\CMapTest.cs" />
    <Compile Include="iTextSharp\text\pdf\fonts\EncodingTest.cs" />
    <Compile Include="iTextSharp\text\pdf\fonts\FontEmbeddingTest.cs" />
    <Compile Include="iTextSharp\text\pdf\fonts\FontFamilyTest.cs" />
    <Compile Include="iTextSharp\text\pdf\fonts\SymbolTest.cs" />
    <Compile Include="iTextSharp\text\pdf\IndicLigatures.cs" />
    <Compile Include="iTextSharp\text\pdf\mc\AcroFieldsFlattenTest.cs" />
    <Compile Include="iTextSharp\text\pdf\MetaDataTest.cs" />
    <Compile Include="iTextSharp\text\pdf\MultithreadedTtfTest.cs" />
    <Compile Include="iTextSharp\text\pdf\NestedListInColumnTextTest.cs" />
    <Compile Include="iTextSharp\text\pdf\ocg\OcgRemovalTest.cs" />
    <Compile Include="iTextSharp\text\pdf\PageEventTest.cs" />
    <Compile Include="iTextSharp\text\pdf\parser\FilteredTextRenderListenerTest.cs" />
    <Compile Include="iTextSharp\text\pdf\parser\GlyphTextRenderListenerTest.cs" />
    <Compile Include="iTextSharp\text\pdf\parser\HighlightItemsTest.cs" />
    <Compile Include="iTextSharp\text\pdf\parser\LocationTextExtractionStrategyTest.cs" />
    <Compile Include="iTextSharp\text\pdf\parser\MatrixTest.cs" />
    <Compile Include="iTextSharp\text\pdf\parser\MultiFilteredRenderListenerTest.cs" />
    <Compile Include="iTextSharp\text\pdf\parser\PdfContentStreamProcessorTest.cs" />
    <Compile Include="iTextSharp\text\pdf\parser\PdfImageObjectTest.cs" />
    <Compile Include="iTextSharp\text\pdf\parser\PdfTextExtractorEncodingsTest.cs" />
    <Compile Include="iTextSharp\text\pdf\parser\PdfTextExtractorUnicodeIdentityTest.cs" />
    <Compile Include="iTextSharp\text\pdf\parser\SimpleTextExtractionStrategyTest.cs" />
    <Compile Include="iTextSharp\text\pdf\parser\TextMarginFinderTest.cs" />
    <Compile Include="iTextSharp\text\pdf\parser\TextRenderInfoTest.cs" />
    <Compile Include="iTextSharp\text\pdf\parser\VectorTest.cs" />
    <Compile Include="iTextSharp\text\pdf\pdfcleanup\PdfCleanUpProcessorTest.cs" />
    <Compile Include="iTextSharp\text\pdf\PdfCopyTest.cs" />
    <Compile Include="iTextSharp\text\pdf\PdfImageTest.cs" />
    <Compile Include="iTextSharp\text\pdf\PdfReaderSelectPagesTest.cs" />
    <Compile Include="iTextSharp\text\pdf\PdfReaderTest.cs" />
    <Compile Include="iTextSharp\text\pdf\PRTokeniserTest.cs" />
    <Compile Include="iTextSharp\text\pdf\RandomAccessFileOrArrayTest.cs" />
    <Compile Include="iTextSharp\text\pdf\table\KeepTogetherTest.cs" />
    <Compile Include="iTextSharp\text\pdf\table\RowspanTest.cs" />
    <Compile Include="iTextSharp\text\pdf\table\ColorsInTaggedDocumentsTest.cs" />
    <Compile Include="iTextSharp\text\pdf\table\SplitTableTest.cs" />
    <Compile Include="iTextSharp\text\pdf\TaggedPdfOnEndPageTest.cs" />
    <Compile Include="iTextSharp\text\pdf\TaggedPdfPageEventsTest.cs" />
    <Compile Include="iTextSharp\text\pdf\table\LargeTableTest.cs" />
    <Compile Include="iTextSharp\text\pdf\PdfStamperTest.cs" />
    <Compile Include="iTextSharp\text\pdf\NamedDestinationsTest.cs" />
    <Compile Include="iTextSharp\text\pdf\table\NestedTablesTest.cs" />
    <Compile Include="iTextSharp\text\pdf\TestPdfCopyAndStamp.cs" />
    <Compile Include="iTextSharp\text\pdf\TextExpansionTest.cs" />
    <Compile Include="iTextSharp\text\pdf\TextFieldTest.cs" />
    <Compile Include="iTextSharp\text\pdf\ToUnicodeNonBreakableSpacesTest.cs" />
    <Compile Include="iTextSharp\text\pdf\UnbalancedOperatorsTest.cs" />
    <Compile Include="iTextSharp\text\pdf\VerticalPositionTest.cs" />
    <Compile Include="iTextSharp\text\RemoteGifImageTest.cs" />
    <Compile Include="iTextSharp\text\signature\XadesTest.cs" />
    <Compile Include="iTextSharp\text\signature\XmlDSigKSTest.cs" />
    <Compile Include="iTextSharp\text\signature\XmlDSigRsaTest.cs" />
    <Compile Include="iTextSharp\text\signature\XmlDSigTest.cs" />
    <Compile Include="iTextSharp\text\xml\simpleparser\SimpleXMLParserTest.cs" />
    <Compile Include="iTextSharp\text\xml\xmp\impl\XMPMetaParserTest.cs" />
    <Compile Include="iTextSharp\text\xml\xmp\XmpWriterTest.cs" />
    <Compile Include="Properties\AssemblyInfo.cs" />
    <Compile Include="iTextSharp\text\pdf\TaggedPdfCopyTest.cs" />
    <Compile Include="iTextSharp\text\pdf\TaggedPdfTest.cs" />
    <Compile Include="iTextSharp\text\pdf\StringUtilsTest.cs" />
    <Compile Include="iTextSharp\text\pdf\table\KeepRowsTogetherTest.cs" />
  </ItemGroup>
  <ItemGroup>
    <None Include="lib\XmlDiffPatch.dll">
    </None>
    <Content Include="resources\text\pdf\DefaultSplitCharacterProfilingTest\profilingText.txt" />
    <Content Include="resources\text\xmp\impl\xxe-data.txt" />
    <Content Include="resources\text\pdf\AcroFieldsTest\barcode.jpg" />
    <Content Include="resources\text\pdf\DocumentLayoutTest\Desert.jp" />
    <Content Include="resources\text\pdf\fonts\NotoFont\LICENSE_CJK.txt" />
    <Content Include="resources\text\pdf\TaggedPdfCopyTest\xml\test0.xml" />
    <Content Include="resources\text\pdf\TaggedPdfCopyTest\xml\test1.xml" />
    <Content Include="resources\text\pdf\TaggedPdfCopyTest\xml\test10.xml" />
    <Content Include="resources\text\pdf\TaggedPdfCopyTest\xml\test2.xml" />
    <Content Include="resources\text\pdf\TaggedPdfCopyTest\xml\test3.xml" />
    <Content Include="resources\text\pdf\TaggedPdfCopyTest\xml\test4.xml" />
    <Content Include="resources\text\pdf\TaggedPdfCopyTest\xml\test5.xml" />
    <Content Include="resources\text\pdf\TaggedPdfCopyTest\xml\test6.xml" />
    <Content Include="resources\text\pdf\TaggedPdfCopyTest\xml\test7.xml" />
    <Content Include="resources\text\pdf\TaggedPdfCopyTest\xml\test8.xml" />
    <Content Include="resources\text\pdf\TaggedPdfCopyTest\xml\test9.xml" />
    <Content Include="resources\text\pdf\TaggedPdfTest\img\dog.bmp" />
    <Content Include="resources\text\pdf\TaggedPdfTest\img\fox.bmp" />
    <Content Include="resources\text\pdf\TaggedPdfTest\xml\test1.xml" />
    <Content Include="resources\text\pdf\TaggedPdfTest\xml\test10.xml" />
    <Content Include="resources\text\pdf\TaggedPdfTest\xml\test11.xml" />
    <Content Include="resources\text\pdf\TaggedPdfTest\xml\test12.xml" />
    <Content Include="resources\text\pdf\TaggedPdfTest\xml\test13.xml" />
    <Content Include="resources\text\pdf\TaggedPdfTest\xml\test15.xml" />
    <Content Include="resources\text\pdf\TaggedPdfTest\xml\test16.xml" />
    <Content Include="resources\text\pdf\TaggedPdfTest\xml\test17.xml" />
    <Content Include="resources\text\pdf\TaggedPdfTest\xml\test18.xml" />
    <Content Include="resources\text\pdf\TaggedPdfTest\xml\test2.xml" />
    <Content Include="resources\text\pdf\TaggedPdfTest\xml\test3.xml" />
    <Content Include="resources\text\pdf\TaggedPdfTest\xml\test4.xml" />
    <Content Include="resources\text\pdf\TaggedPdfTest\xml\test5.xml" />
    <Content Include="resources\text\pdf\TaggedPdfTest\xml\test6.xml" />
    <Content Include="resources\text\pdf\TaggedPdfTest\xml\test7.xml" />
    <Content Include="resources\text\pdf\TaggedPdfTest\xml\test8.xml" />
    <Content Include="resources\text\pdf\TaggedPdfTest\xml\test9.xml" />
  </ItemGroup>
  <ItemGroup>
    <None Include="itextsharp.snk" />
    <None Include="resources\testutils\CompareToolTest\cmp_simple_pdf.pdf" />
    <None Include="resources\testutils\CompareToolTest\cmp_tagged_pdf.pdf" />
    <None Include="resources\testutils\CompareToolTest\simple_pdf.pdf" />
    <None Include="resources\testutils\CompareToolTest\tagged_pdf.pdf" />
    <None Include="resources\text\ChunkTest\source11.pdf" />
    <None Include="resources\text\ChunkTest\source12.pdf" />
    <None Include="resources\text\ChunkTest\source13.pdf" />
    <None Include="resources\text\ChunkTest\source14.pdf" />
    <None Include="resources\text\ChunkTest\source15.pdf" />
    <None Include="resources\text\pdf\AcroFieldsTest\choice_field_order.pdf" />
    <None Include="resources\text\pdf\AcroFieldsTest\choice_field_order_export.pdf" />
    <None Include="resources\text\pdf\AcroFieldsTest\list_register.xfdf" />
    <None Include="resources\text\pdf\AcroFieldsTest\register.xfdf" />
    <None Include="resources\text\pdf\AcroFieldsTest\SimpleRegistrationForm.pdf" />
    <None Include="resources\text\pdf\CMapAwareDocumentFontTest\fontwithwidthissue.pdf" />
    <None Include="resources\text\pdf\cs\DeviceNColorSpaceTest\cmp_device_n_gradient_base.pdf" />
    <None Include="resources\text\pdf\cs\DeviceNColorSpaceTest\cmp_device_n_gradient_CmykRedRgbBlue.pdf" />
    <None Include="resources\text\pdf\cs\LabColorSpaceTest\cmp_lab_spot_based_gradient.pdf" />
    <None Include="resources\text\pdf\DocumentFontTest\type0FontWithoutToUnicodeMap.pdf" />
    <None Include="resources\text\pdf\DocumentLayoutTest\phrases.pdf" />
    <None Include="resources\text\pdf\DocumentLayoutTest\waitingImage.pdf" />
    <None Include="resources\text\pdf\FlatteningTest\cmp\imdb0413300.pdf" />
    <None Include="resources\text\pdf\FlatteningTest\cmp\imdb0452623.pdf" />
    <None Include="resources\text\pdf\FlatteningTest\cmp\imdb0468569.pdf" />
    <None Include="resources\text\pdf\FlatteningTest\cmp\imdb0482901.pdf" />
    <None Include="resources\text\pdf\FlatteningTest\cmp\imdb0809931.pdf" />
    <None Include="resources\text\pdf\FlatteningTest\cmp\imdb0813547.pdf" />
    <None Include="resources\text\pdf\FlatteningTest\cmp\imdb0948530.pdf" />
    <None Include="resources\text\pdf\FlatteningTest\cmp_noappearances-needapp-false_override-false.pdf" />
    <None Include="resources\text\pdf\FlatteningTest\cmp_noappearances-needapp-false_override-none.pdf" />
    <None Include="resources\text\pdf\FlatteningTest\cmp_noappearances-needapp-false_override-true.pdf" />
    <None Include="resources\text\pdf\FlatteningTest\cmp_noappearances-needapp-true_override-false.pdf" />
    <None Include="resources\text\pdf\FlatteningTest\cmp_noappearances-needapp-true_override-none.pdf" />
    <None Include="resources\text\pdf\FlatteningTest\cmp_noappearances-needapp-true_override-true.pdf" />
    <None Include="resources\text\pdf\FlatteningTest\input\imdb0413300.pdf" />
    <None Include="resources\text\pdf\FlatteningTest\input\imdb0452623.pdf" />
    <None Include="resources\text\pdf\FlatteningTest\input\imdb0468569.pdf" />
    <None Include="resources\text\pdf\FlatteningTest\input\imdb0482901.pdf" />
    <None Include="resources\text\pdf\FlatteningTest\input\imdb0809931.pdf" />
    <None Include="resources\text\pdf\FlatteningTest\input\imdb0813547.pdf" />
    <None Include="resources\text\pdf\FlatteningTest\input\imdb0948530.pdf" />
    <None Include="resources\text\pdf\FlatteningTest\noappearances-needapp-false.pdf" />
    <None Include="resources\text\pdf\FlatteningTest\noappearances-needapp-true.pdf" />
    <None Include="resources\text\pdf\FlatteningTest\regenerateFieldFalse.pdf" />
    <None Include="resources\text\pdf\FlatteningTest\regenerateFieldTrue.pdf" />
    <None Include="resources\text\pdf\fonts\NotoFont\NotoSansCJKjp-Bold.otf" />
    <None Include="resources\text\pdf\fonts\NotoFont\NotoSansCJKjp-Regular.otf" />
    <None Include="resources\text\pdf\fonts\cmaps\CMapParserExTest\cmap_results_in_empty_map.cmap" />
    <None Include="resources\text\pdf\FreeMonoBold.ttf" />
    <None Include="resources\text\pdf\mc\SF2809.pdf" />
    <None Include="resources\text\pdf\mc\SF2809_alt.pdf" />
    <None Include="resources\text\pdf\MultithreadedTtfTest\FreeSans.ttf" />
    <None Include="resources\text\pdf\MultithreadedTtfTest\test.pdf" />
    <None Include="resources\text\pdf\NestedListInColumnTextTest\nestedListAtTheEndOfAnotherNestedList.pdf" />
    <None Include="resources\text\pdf\ocg\peek-a-boo2.pdf" />
    <None Include="resources\text\pdf\PageEventTest\pageEventTest01.pdf" />
    <None Include="resources\text\pdf\parser\GlyphTextRenderListenerTest\Sample.pdf" />
    <None Include="resources\text\pdf\parser\GlyphTextRenderListenerTest\test.pdf" />
    <None Include="resources\text\pdf\parser\HighlightItemsTest\cmp_HeaderFooter.pdf" />
    <None Include="resources\text\pdf\parser\HighlightItemsTest\cmp_HeaderFooter_characters.pdf" />
    <None Include="resources\text\pdf\parser\HighlightItemsTest\cmp_ISO-TC171-SC2_N0896_SC2WG5_Edinburgh_Agenda.pdf" />
    <None Include="resources\text\pdf\parser\HighlightItemsTest\cmp_ISO-TC171-SC2_N0896_SC2WG5_Edinburgh_Agenda_characters.pdf" />
    <None Include="resources\text\pdf\parser\HighlightItemsTest\cmp_page229.pdf" />
    <None Include="resources\text\pdf\parser\HighlightItemsTest\cmp_page229_characters.pdf" />
    <None Include="resources\text\pdf\parser\HighlightItemsTest\HeaderFooter.pdf" />
    <None Include="resources\text\pdf\parser\HighlightItemsTest\ISO-TC171-SC2_N0896_SC2WG5_Edinburgh_Agenda.pdf" />
    <None Include="resources\text\pdf\parser\HighlightItemsTest\page229.pdf" />
    <None Include="resources\text\pdf\parser\MultiFilteredRenderListenerTest\test.pdf" />
    <None Include="resources\text\pdf\parser\PdfContentStreamProcessorTest\yaxiststar.pdf" />
    <None Include="resources\text\pdf\parser\PdfImageObjectTest\ASCII85_RunLengthDecode.pdf" />
    <None Include="resources\text\pdf\parser\PdfImageObjectTest\ccittfaxdecode.pdf" />
    <None Include="resources\text\pdf\parser\PdfImageObjectTest\dctdecode.pdf" />
    <None Include="resources\text\pdf\parser\PdfImageObjectTest\flatedecode_runlengthdecode.pdf" />
    <None Include="resources\text\pdf\parser\PdfImageObjectTest\jbig2decode.pdf" />
    <None Include="resources\text\pdf\parser\PdfImageObjectTest\multistagefilter1.pdf" />
    <None Include="resources\text\pdf\parser\PdfTextExtractorUnicodeIdentityTest\user10.pdf" />
    <None Include="resources\text\pdf\parser\SimpleTextExtractionStrategyTest\ISO-TC171-SC2_N0896_SC2WG5_Edinburgh_Agenda.pdf" />
    <None Include="resources\text\pdf\parser\SimpleTextExtractionStrategyTest\page229.pdf" />
    <None Include="resources\text\pdf\parser\TextRenderInfoTest\japanese_text.pdf" />
    <None Include="resources\text\pdf\pdfcleanup\PdfCleanUpProcessorTest\absentICentry.pdf" />
    <None Include="resources\text\pdf\pdfcleanup\PdfCleanUpProcessorTest\BigImage-jpg.pdf" />
    <None Include="resources\text\pdf\pdfcleanup\PdfCleanUpProcessorTest\BigImage-png.pdf" />
    <None Include="resources\text\pdf\pdfcleanup\PdfCleanUpProcessorTest\BigImage-tif-lzw.pdf" />
    <None Include="resources\text\pdf\pdfcleanup\PdfCleanUpProcessorTest\BigImage-tif.pdf" />
    <None Include="resources\text\pdf\pdfcleanup\PdfCleanUpProcessorTest\clippingNWRule.pdf" />
    <None Include="resources\text\pdf\pdfcleanup\PdfCleanUpProcessorTest\closedBezier.pdf" />
    <None Include="resources\text\pdf\pdfcleanup\PdfCleanUpProcessorTest\cmp_absentICentry.pdf" />
    <None Include="resources\text\pdf\pdfcleanup\PdfCleanUpProcessorTest\cmp_BigImage-jpg.pdf" />
    <None Include="resources\text\pdf\pdfcleanup\PdfCleanUpProcessorTest\cmp_BigImage-png.pdf" />
    <None Include="resources\text\pdf\pdfcleanup\PdfCleanUpProcessorTest\cmp_BigImage-tif-lzw.pdf" />
    <None Include="resources\text\pdf\pdfcleanup\PdfCleanUpProcessorTest\cmp_BigImage-tif.pdf" />
    <None Include="resources\text\pdf\pdfcleanup\PdfCleanUpProcessorTest\cmp_clippingNWRule.pdf" />
    <None Include="resources\text\pdf\pdfcleanup\PdfCleanUpProcessorTest\cmp_closedBezier.pdf" />
    <None Include="resources\text\pdf\pdfcleanup\PdfCleanUpProcessorTest\cmp_dashedBezier.pdf" />
    <None Include="resources\text\pdf\pdfcleanup\PdfCleanUpProcessorTest\cmp_dashedClosedRotatedTriangles.pdf" />
    <None Include="resources\text\pdf\pdfcleanup\PdfCleanUpProcessorTest\cmp_dashedStyledClosedBezier.pdf" />
    <None Include="resources\text\pdf\pdfcleanup\PdfCleanUpProcessorTest\cmp_degenerateCases.pdf" />
    <None Include="resources\text\pdf\pdfcleanup\PdfCleanUpProcessorTest\cmp_hello_05.pdf" />
    <None Include="resources\text\pdf\pdfcleanup\PdfCleanUpProcessorTest\cmp_LineArtsCompletely.pdf" />
    <None Include="resources\text\pdf\pdfcleanup\PdfCleanUpProcessorTest\cmp_lineArtsPartially.pdf" />
    <None Include="resources\text\pdf\pdfcleanup\PdfCleanUpProcessorTest\cmp_lotOfDashes.pdf" />
    <None Include="resources\text\pdf\pdfcleanup\PdfCleanUpProcessorTest\cmp_miterTest.pdf" />
    <None Include="resources\text\pdf\pdfcleanup\PdfCleanUpProcessorTest\cmp_multiUseImage.pdf" />
    <None Include="resources\text\pdf\pdfcleanup\PdfCleanUpProcessorTest\cmp_multiUseIndirect.pdf" />
    <None Include="resources\text\pdf\pdfcleanup\PdfCleanUpProcessorTest\cmp_page166_03.pdf" />
    <None Include="resources\text\pdf\pdfcleanup\PdfCleanUpProcessorTest\cmp_page166_04.pdf" />
    <None Include="resources\text\pdf\pdfcleanup\PdfCleanUpProcessorTest\cmp_page229-modified-Tc-Tw.pdf" />
    <None Include="resources\text\pdf\pdfcleanup\PdfCleanUpProcessorTest\cmp_page229_01.pdf" />
    <None Include="resources\text\pdf\pdfcleanup\PdfCleanUpProcessorTest\cmp_rotatedImg.pdf" />
    <None Include="resources\text\pdf\pdfcleanup\PdfCleanUpProcessorTest\cmp_simpleImmediate-tm.pdf" />
    <None Include="resources\text\pdf\pdfcleanup\PdfCleanUpProcessorTest\cmp_simpleImmediate.pdf" />
    <None Include="resources\text\pdf\pdfcleanup\PdfCleanUpProcessorTest\cmp_smaskImage.pdf" />
    <None Include="resources\text\pdf\pdfcleanup\PdfCleanUpProcessorTest\cmp_styledLineArts.pdf" />
    <None Include="resources\text\pdf\pdfcleanup\PdfCleanUpProcessorTest\dashedBezier.pdf" />
    <None Include="resources\text\pdf\pdfcleanup\PdfCleanUpProcessorTest\dashedClosedRotatedTriangles.pdf" />
    <None Include="resources\text\pdf\pdfcleanup\PdfCleanUpProcessorTest\dashedStyledClosedBezier.pdf" />
    <None Include="resources\text\pdf\pdfcleanup\PdfCleanUpProcessorTest\degenerateCases.pdf" />
    <None Include="resources\text\pdf\pdfcleanup\PdfCleanUpProcessorTest\hello_05.pdf" />
    <None Include="resources\text\pdf\pdfcleanup\PdfCleanUpProcessorTest\lineArtsCompletely.pdf" />
    <None Include="resources\text\pdf\pdfcleanup\PdfCleanUpProcessorTest\lineArtsPartially.pdf" />
    <None Include="resources\text\pdf\pdfcleanup\PdfCleanUpProcessorTest\lotOfDashes.pdf" />
    <None Include="resources\text\pdf\pdfcleanup\PdfCleanUpProcessorTest\miterTest.pdf" />
    <None Include="resources\text\pdf\pdfcleanup\PdfCleanUpProcessorTest\multiUseImage.pdf" />
    <None Include="resources\text\pdf\pdfcleanup\PdfCleanUpProcessorTest\multiUseIndirect.pdf" />
    <None Include="resources\text\pdf\pdfcleanup\PdfCleanUpProcessorTest\page166_03.pdf" />
    <None Include="resources\text\pdf\pdfcleanup\PdfCleanUpProcessorTest\page166_04.pdf" />
    <None Include="resources\text\pdf\pdfcleanup\PdfCleanUpProcessorTest\page229-modified-Tc-Tw.pdf" />
    <None Include="resources\text\pdf\pdfcleanup\PdfCleanUpProcessorTest\page229.pdf" />
    <None Include="resources\text\pdf\pdfcleanup\PdfCleanUpProcessorTest\rotatedImg.pdf" />
    <None Include="resources\text\pdf\pdfcleanup\PdfCleanUpProcessorTest\simpleImmediate-tm.pdf" />
    <None Include="resources\text\pdf\pdfcleanup\PdfCleanUpProcessorTest\simpleImmediate.pdf" />
    <None Include="resources\text\pdf\pdfcleanup\PdfCleanUpProcessorTest\smaskImage.pdf" />
    <None Include="resources\text\pdf\pdfcleanup\PdfCleanUpProcessorTest\styledLineArts.pdf" />
    <None Include="resources\text\pdf\PdfCopyTest\appearances1%28needAppearancesFalse%29.pdf" />
    <None Include="resources\text\pdf\PdfCopyTest\appearances1%28needAppearancesFalseWithStreams%29.pdf" />
    <None Include="resources\text\pdf\PdfCopyTest\appearances1.pdf" />
    <None Include="resources\text\pdf\PdfCopyTest\appearances2%28needAppearancesFalse%29.pdf" />
    <None Include="resources\text\pdf\PdfCopyTest\appearances2%28needAppearancesFalseWithStreams%29.pdf" />
    <None Include="resources\text\pdf\PdfCopyTest\appearances2.pdf" />
    <None Include="resources\text\pdf\PdfCopyTest\appearances3%28needAppearancesFalse%29.pdf" />
    <None Include="resources\text\pdf\PdfCopyTest\appearances3%28needAppearancesFalseWithStreams%29.pdf" />
    <None Include="resources\text\pdf\PdfCopyTest\appearances3.pdf" />
    <None Include="resources\text\pdf\PdfCopyTest\appearances4%28needAppearancesFalse%29.pdf" />
    <None Include="resources\text\pdf\PdfCopyTest\appearances4%28needAppearancesFalseWithStreams%29.pdf" />
    <None Include="resources\text\pdf\PdfCopyTest\appearances4.pdf" />
    <None Include="resources\text\pdf\PdfCopyTest\cmp_appearances%28mixed%29.pdf" />
    <None Include="resources\text\pdf\PdfCopyTest\cmp_appearances%28needAppearancesFalse%29.pdf" />
    <None Include="resources\text\pdf\PdfCopyTest\cmp_appearances%28needAppearancesFalseWithStreams%29.pdf" />
    <None Include="resources\text\pdf\PdfCopyTest\cmp_appearances.pdf" />
    <None Include="resources\text\pdf\PdfCopyTest\cmp_copyFields.pdf" />
    <None Include="resources\text\pdf\PdfCopyTest\cmp_copyFields2.pdf" />
    <None Include="resources\text\pdf\PdfCopyTest\cmp_copyFields3.pdf" />
    <None Include="resources\text\pdf\PdfCopyTest\fieldsOn2-sPage.pdf" />
    <None Include="resources\text\pdf\PdfCopyTest\fieldsOn3-sPage.pdf" />
    <None Include="resources\text\pdf\PdfCopyTest\filled_form_1.pdf" />
    <None Include="resources\text\pdf\PdfCopyTest\hello.pdf" />
    <None Include="resources\text\pdf\PdfCopyTest\hello2_with_comments.pdf" />
    <None Include="resources\text\pdf\PdfCopyTest\hello_memory.pdf" />
    <None Include="resources\text\pdf\PdfCopyTest\hello_with_comments.pdf" />
    <None Include="resources\text\pdf\PdfCopyTest\imgWithDecodeParms.pdf" />
    <None Include="resources\text\pdf\PdfCopyTest\subscribe.pdf" />
    <None Include="resources\text\pdf\PdfReaderSelectPagesTest\RomeoJuliet.pdf" />
    <None Include="resources\text\pdf\PdfReaderTest\getLinkTest1.pdf" />
    <None Include="resources\text\pdf\PdfReaderTest\getLinkTest2.pdf" />
    <None Include="resources\text\pdf\PdfReaderTest\RomeoJuliet.pdf" />
    <None Include="resources\text\pdf\PdfStamperTest\cmp_House_Plan_Final.pdf" />
    <None Include="resources\text\pdf\PdfStamperTest\cmp_out1.pdf" />
    <None Include="resources\text\pdf\PdfStamperTest\cmp_out2.pdf" />
    <None Include="resources\text\pdf\PdfStamperTest\House_Plan_Final.pdf" />
    <None Include="resources\text\pdf\PdfStamperTest\in.pdf" />
    <None Include="resources\text\pdf\table\keeptogether\tagged_false-keeptogether_false.pdf" />
    <None Include="resources\text\pdf\table\keeptogether\tagged_false-keeptogether_true.pdf" />
    <None Include="resources\text\pdf\table\keeptogether\tagged_true-keeptogether_false.pdf" />
    <None Include="resources\text\pdf\table\keeptogether\tagged_true-keeptogether_true.pdf" />
    <None Include="resources\text\pdf\table\LargeTableTest\incomplete_add.pdf" />
    <None Include="resources\text\pdf\table\RowspanTest\nestedtabletest.pdf" />
    <None Include="resources\text\pdf\table\RowspanTest\rowspantest.pdf" />
    <None Include="resources\text\pdf\table\nestedTablesTest\cmp_nestedTablesTest.pdf" />
    <None Include="resources\text\pdf\TaggedPdfTest\out25.pdf" />
    <None Include="resources\text\pdf\TextFieldTest\textfield-top-visible-0.pdf" />
    <None Include="resources\text\pdf\TextFieldTest\textfield-top-visible-1.pdf" />
    <None Include="resources\text\pdf\TextFieldTest\textfield-top-visible-2.pdf" />
    <None Include="resources\text\pdf\TextFieldTest\textfield-top-visible-3.pdf" />
    <None Include="resources\text\pdf\ToUnicodeNonBreakableSpacesTest\fontWithToUnicode.pdf" />
    <None Include="resources\text\xml\xmp\pdf_metadata.pdf" />
    <None Include="resources\text\xml\xmp\xmp_metadata.pdf" />
    <None Include="resources\text\xml\xmp\xmp_metadata_added.pdf" />
    <None Include="resources\text\xml\xmp\xmp_metadata_added2.pdf" />
    <None Include="resources\text\xml\xmp\xmp_metadata_automatic.pdf" />
    <Content Include="resources\text\ChunkTest\logo.gif" />
    <Content Include="resources\text\pdf\fonts\cmaps\CMapParserExTest\cmap_with_def_dictionary_key.txt" />
    <Content Include="resources\text\pdf\PdfStamperTest\Willi-1.jpg" />
    <Content Include="resources\text\pdf\signature\ds-ks\pkcs12" />
    <Content Include="resources\text\pdf\signature\ds\key" />
    <Content Include="resources\text\pdf\signature\ds-ks\xfa.signed.package.xml" />
    <Content Include="resources\text\pdf\signature\ds-ks\xfa.signed.xml" />
    <Content Include="resources\text\pdf\signature\ds\xfa.signed.ki.package.xml" />
    <Content Include="resources\text\pdf\signature\ds\xfa.signed.ki.xml" />
    <Content Include="resources\text\pdf\signature\ds\xfa.signed.pk.package.xml" />
    <Content Include="resources\text\pdf\signature\ds\xfa.signed.pk.xml" />
    <Content Include="resources\text\pdf\signature\ds\xfa.signed.xml" />
    <Content Include="resources\text\pdf\signature\xfa.pdf" />
    <Content Include="resources\text\pdf\TaggedPdfTest\xml\test19.xml" />
    <Content Include="resources\text\pdf\TaggedPdfCopyTest\pdf\source10.pdf" />
    <Content Include="resources\text\pdf\TaggedPdfCopyTest\pdf\source11.pdf" />
    <Content Include="resources\text\pdf\TaggedPdfCopyTest\pdf\source12.pdf" />
    <Content Include="resources\text\pdf\TaggedPdfCopyTest\pdf\source16.pdf" />
    <Content Include="resources\text\pdf\TaggedPdfCopyTest\pdf\source17.pdf" />
    <Content Include="resources\text\pdf\TaggedPdfCopyTest\pdf\source22.pdf" />
    <Content Include="resources\text\pdf\TaggedPdfCopyTest\pdf\source32.pdf" />
    <Content Include="resources\text\pdf\TaggedPdfCopyTest\pdf\source4.pdf" />
    <Content Include="resources\text\pdf\TaggedPdfCopyTest\pdf\source42.pdf" />
    <Content Include="resources\text\pdf\TaggedPdfCopyTest\pdf\source51.pdf" />
    <Content Include="resources\text\pdf\TaggedPdfCopyTest\pdf\source52.pdf" />
    <Content Include="resources\text\pdf\TaggedPdfCopyTest\pdf\source53.pdf" />
    <Content Include="resources\text\pdf\TaggedPdfTest\xml\test20.xml" />
    <Content Include="resources\text\pdf\TaggedPdfTest\xml\test22.xml" />
    <Content Include="resources\text\pdf\TaggedPdfTest\xml\test23.xml" />
    <Content Include="resources\text\pdf\TaggedPdfTest\xml\test24.xml" />
    <Content Include="resources\text\pdf\TaggedPdfTest\xml\test25.xml" />
  </ItemGroup>
  <ItemGroup>
    <ProjectReference Include="..\..\core\itextsharp.csproj">
      <Project>{84C4FDD9-3ED7-453B-B9DA-B3ED52CB071C}</Project>
      <Name>itextsharp</Name>
    </ProjectReference>
    <ProjectReference Include="..\iTextAsian\iTextAsian.csproj">
      <Project>{2f467830-a94b-4c44-b17b-0a81cbdb8cb2}</Project>
      <Name>iTextAsian</Name>
    </ProjectReference>
    <ProjectReference Include="..\itextsharp.pdfa\itextsharp.pdfa.csproj">
      <Project>{C892FA61-C495-4F30-8799-A198F89F23F4}</Project>
      <Name>itextsharp.pdfa</Name>
    </ProjectReference>
    <ProjectReference Include="..\iTextSharp.xtra\iTextSharp.xtra.csproj">
      <Project>{BE1934CF-90A9-43D3-A794-7E540874EDBB}</Project>
      <Name>itextsharp.xtra</Name>
    </ProjectReference>
  </ItemGroup>
  <Import Project="$(MSBuildBinPath)\Microsoft.CSharp.targets" />
  <!-- To modify your build process, add your task inside one of the targets below and uncomment it.
       Other similar extension points exist, see Microsoft.Common.targets.
  <Target Name="BeforeBuild">
  </Target>
  <Target Name="AfterBuild">
  </Target>
  -->
</Project><|MERGE_RESOLUTION|>--- conflicted
+++ resolved
@@ -48,19 +48,9 @@
   <ItemGroup>
     <Reference Include="nunit.framework, Version=2.6.4.14350, Culture=neutral, PublicKeyToken=96d09a1eb7f44a77, processorArchitecture=MSIL">
       <HintPath>$(SolutionDir)\packages\NUnit.2.6.4\lib\nunit.framework.dll</HintPath>
-<<<<<<< HEAD
-    </Reference>
-    <Reference Include="BouncyCastle.Crypto, Version=1.8.5.0, Culture=neutral, PublicKeyToken=0e99375e54769942">
-      <HintPath>$(SolutionDir)\packages\Portable.BouncyCastle.1.8.5\lib\net40\BouncyCastle.Crypto.dll</HintPath>
-      <Private>True</Private>
-    </Reference>
-    <Reference Include="BouncyCastle.Crypto, Version=1.8.5.0, Culture=neutral, PublicKeyToken=0e99375e54769942">
-      <HintPath>$(SolutionDir)\packages\Portable.BouncyCastle.1.8.5\lib\net40\BouncyCastle.Crypto.dll</HintPath>
-=======
     </Reference>
     <Reference Include="BouncyCastle.Crypto, Version=1.8.9.0, Culture=neutral, PublicKeyToken=0e99375e54769942">
       <HintPath>$(SolutionDir)\packages\Portable.BouncyCastle.1.8.9\lib\net40\BouncyCastle.Crypto.dll</HintPath>
->>>>>>> 5ef24b21
       <Private>True</Private>
     </Reference>
     <Reference Include="System" />
