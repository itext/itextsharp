<<<<<<< HEAD
=======
/*
    This file is part of the iText (R) project.
    Copyright (c) 1998-2019 iText Group NV
    Authors: iText Software.

This program is free software; you can redistribute it and/or modify it under the terms of the GNU Affero General Public License version 3 as published by the Free Software Foundation with the addition of the following permission added to Section 15 as permitted in Section 7(a): FOR ANY PART OF THE COVERED WORK IN WHICH THE COPYRIGHT IS OWNED BY iText Group NV, iText Group NV DISCLAIMS THE WARRANTY OF NON INFRINGEMENT OF THIRD PARTY RIGHTS.

This program is distributed in the hope that it will be useful, but WITHOUT ANY WARRANTY; without even the implied warranty of MERCHANTABILITY or FITNESS FOR A PARTICULAR PURPOSE. See the GNU Affero General Public License for more details.
You should have received a copy of the GNU Affero General Public License along with this program; if not, see http://www.gnu.org/licenses or write to the Free Software Foundation, Inc., 51 Franklin Street, Fifth Floor, Boston, MA, 02110-1301 USA, or download the license from the following URL:

http://itextpdf.com/terms-of-use/

The interactive user interfaces in modified source and object code versions of this program must display Appropriate Legal Notices, as required under Section 5 of the GNU Affero General Public License.

In accordance with Section 7(b) of the GNU Affero General Public License, a covered work must retain the producer line in every PDF that is created or manipulated using iText.

You can be released from the requirements of the license by purchasing a commercial license. Buying such a license is mandatory as soon as you develop commercial activities involving the iText software without disclosing the source code of your own applications.
These activities include: offering paid services to customers as an ASP, serving PDFs on the fly in a web application, shipping iText with a closed source product.

For more information, please contact iText Software Corp. at this address: sales@itextpdf.com */
>>>>>>> 2e682c33
using System;
using Org.BouncyCastle.Asn1;

namespace Org.BouncyCastle.Asn1.Ocsp
{
    [Obsolete("For internal use only. If you want to use iText, please use a dependency on iText 7. ")]
    public abstract class OcspObjectIdentifiers
    {
        internal const string PkixOcspId = "1.3.6.1.5.5.7.48.1";

		public static readonly DerObjectIdentifier PkixOcsp = new DerObjectIdentifier(PkixOcspId);
        public static readonly DerObjectIdentifier PkixOcspBasic = new DerObjectIdentifier(PkixOcspId + ".1");

		//
		// extensions
		//
		public static readonly DerObjectIdentifier PkixOcspNonce = new DerObjectIdentifier(PkixOcsp + ".2");
		public static readonly DerObjectIdentifier PkixOcspCrl = new DerObjectIdentifier(PkixOcsp + ".3");

		public static readonly DerObjectIdentifier PkixOcspResponse = new DerObjectIdentifier(PkixOcsp + ".4");
		public static readonly DerObjectIdentifier PkixOcspNocheck = new DerObjectIdentifier(PkixOcsp + ".5");
		public static readonly DerObjectIdentifier PkixOcspArchiveCutoff = new DerObjectIdentifier(PkixOcsp + ".6");
		public static readonly DerObjectIdentifier PkixOcspServiceLocator = new DerObjectIdentifier(PkixOcsp + ".7");
	}
}<|MERGE_RESOLUTION|>--- conflicted
+++ resolved
@@ -1,5 +1,3 @@
-<<<<<<< HEAD
-=======
 /*
     This file is part of the iText (R) project.
     Copyright (c) 1998-2019 iText Group NV
@@ -20,7 +18,6 @@
 These activities include: offering paid services to customers as an ASP, serving PDFs on the fly in a web application, shipping iText with a closed source product.
 
 For more information, please contact iText Software Corp. at this address: sales@itextpdf.com */
->>>>>>> 2e682c33
 using System;
 using Org.BouncyCastle.Asn1;
 
