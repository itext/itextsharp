/*
    This file is part of the iText (R) project.
    Copyright (c) 1998-2018 iText Group NV
    Authors: iText Software.

    This program is free software; you can redistribute it and/or modify
    it under the terms of the GNU Affero General Public License version 3
    as published by the Free Software Foundation with the addition of the
    following permission added to Section 15 as permitted in Section 7(a):
    FOR ANY PART OF THE COVERED WORK IN WHICH THE COPYRIGHT IS OWNED BY
    ITEXT GROUP. ITEXT GROUP DISCLAIMS THE WARRANTY OF NON INFRINGEMENT
    OF THIRD PARTY RIGHTS
    
    This program is distributed in the hope that it will be useful, but
    WITHOUT ANY WARRANTY; without even the implied warranty of MERCHANTABILITY
    or FITNESS FOR A PARTICULAR PURPOSE.
    See the GNU Affero General Public License for more details.
    You should have received a copy of the GNU Affero General Public License
    along with this program; if not, see http://www.gnu.org/licenses or write to
    the Free Software Foundation, Inc., 51 Franklin Street, Fifth Floor,
    Boston, MA, 02110-1301 USA, or download the license from the following URL:
    http://itextpdf.com/terms-of-use/
    
    The interactive user interfaces in modified source and object code versions
    of this program must display Appropriate Legal Notices, as required under
    Section 5 of the GNU Affero General Public License.
    
    In accordance with Section 7(b) of the GNU Affero General Public License,
    a covered work must retain the producer line in every PDF that is created
    or manipulated using iText.
    
    You can be released from the requirements of the license by purchasing
    a commercial license. Buying such a license is mandatory as soon as you
    develop commercial activities involving the iText software without
    disclosing the source code of your own applications.
    These activities include: offering paid services to customers as an ASP,
    serving PDFs on the fly in a web application, shipping iText with a closed
    source product.
    
    For more information, please contact iText Software Corp. at this
    address: sales@itextpdf.com
 */
using System;
using System.IO;
using System.Reflection;
using iTextSharp.text.log;
using Versions.Attributes;

namespace iTextSharp.text {

    /**
     * This class contains version information about iText.
     * DO NOT CHANGE THE VERSION INFORMATION WITHOUT PERMISSION OF THE COPYRIGHT HOLDERS OF ITEXT.
     * Changing the version makes it extremely difficult to debug an application.
     * Also, the nature of open source software is that you honor the copyright of the original creators of the software.
     */
    [Obsolete("For internal use only. If you want to use iText, please use a dependency on iText 7. ")]
    public sealed class Version {

        private static readonly object staticLock = new object();

	    // membervariables

        /** String that will indicate if the AGPL version is used. */
        public static String AGPL = " (AGPL-version)";

        /** The iText version instance. */
        private static volatile Version version = null;

	    /**
	     * This String contains the name of the product.
	     * iText is a registered trademark by iText Group NV.
	     * Please don't change this constant.
	     */
<<<<<<< HEAD
	    static private String iText = "iText\u2122 pdfXFA";
=======
	    private const String iText = "iText\u2122 pdfXFA";
>>>>>>> b3fdfeda
    	
	    /**
	     * This String contains the version number of this iText release.
	     * For debugging purposes, we request you NOT to change this constant.
	     */
<<<<<<< HEAD
        static private String release = "2.0.0";
=======
        private const String release = "2.0.1";
>>>>>>> b3fdfeda

	    /**
	     * This String contains the iText version as shown in the producer line.
	     * iText is a product developed by iText Group NV.
	     * iText Group requests that you retain the iText producer line
	     * in every PDF that is created or manipulated using iText.
	     */
	    private String iTextVersion = iText + " " + release + " \u00a92000-2018 iText Group NV";

        /**
         * The license key.
         */
        private String key = null;

	    private static Type GetLicenseKeyClass() {
		    String licenseKeyClassPartialName = "iText.License.LicenseKey, itext.licensekey";
		    String licenseKeyClassFullName = null;

		    object[] keyVersionAttrs = typeof(Version).Assembly.GetCustomAttributes(typeof(KeyVersionAttribute), false);
		    object keyVersionAttr = keyVersionAttrs.Length > 0 ? keyVersionAttrs[0] : null;
		    if (keyVersionAttr is KeyVersionAttribute) {
			    String keyVersion = ((KeyVersionAttribute) keyVersionAttr).KeyVersion;
			    String format = "{0}, Version={1}, Culture=neutral, PublicKeyToken=8354ae6d2174ddca";
			    licenseKeyClassFullName = String.Format(format, licenseKeyClassPartialName, keyVersion);
		    }

		    Type type = null;
		    if (licenseKeyClassFullName != null) {
			    String fileLoadExceptionMessage = null;
			    try {
				    type = System.Type.GetType(licenseKeyClassFullName);
			    }
			    catch (FileLoadException fileLoadException) {
				    fileLoadExceptionMessage = fileLoadException.Message;
			    }

			    if (type == null) {
				    ILogger logger = LoggerFactory.GetLogger(typeof(Version));
				    try {
					    type = System.Type.GetType(licenseKeyClassPartialName);
				    }
				    catch {
					    // ignore
				    }
				    if (type == null && fileLoadExceptionMessage != null) {
					    logger.Error(fileLoadExceptionMessage);
				    }
			    }
		    }
		    return type;
	    }

        /**
	     * Gets an instance of the iText version that is currently used.
	     * Note that iText Group requests that you retain the iText producer line
	     * in every PDF that is created or manipulated using iText.
	     */
        public static Version GetInstance() {
<<<<<<< HEAD
            if (version == null) {
                version = new Version();
                lock (version) {
                    try {
                        Type type = GetLicenseKeyClass();
						Type[] cArg = new Type[] {typeof(String)};
						MethodInfo m = type.GetMethod("GetLicenseeInfoForVersion", cArg);
						String coreVersion = release;
                        //Actual iText version should be used here to get correct license info
	                    Object[] args = new Object[] {"7.0"};
						String[] info = (String[]) m.Invoke(Activator.CreateInstance(type), args);
						if (info[3] != null && info[3].Trim().Length > 0) {
							version.key = info[3];
						} else {
							version.key = "Trial version ";
							if (info[5] == null) {
								version.key += "unauthorised";
							} else {
								version.key += info[5];
							}
						}
						if (info[4] != null && info[4].Trim().Length > 0) {
							version.iTextVersion = info[4];
						} else if (info[2] != null && info[2].Trim().Length > 0) {
							version.iTextVersion += " (" + info[2];
							if (!version.key.ToLower().StartsWith("trial")) {
								version.iTextVersion += "; licensed version)";
							} else {
								version.iTextVersion += "; " + version.key + ")";
							}
						} else if (info[0] != null && info[0].Trim().Length > 0) {
							// fall back to contact name, if company name is unavailable
							version.iTextVersion += " (" + info[0];
							if (!version.key.ToLower().StartsWith("trial")) {
								// we shouldn't have a licensed version without company name,
								// but let's account for it anyway
								version.iTextVersion += "; licensed version)";
							} else {
								version.iTextVersion += "; " + version.key + ")";
							}
						} else {
							throw new Exception();
						}
                    } catch (Exception) {
                        version.iTextVersion += AGPL;
=======
            lock (staticLock) {
                if (version != null) {
                    return version;
                }
            }
            Version localVersion = new Version();
            try {
                Type type = GetLicenseKeyClass();
                Type[] cArg = new Type[] { typeof(String) };
                MethodInfo m = type.GetMethod("GetLicenseeInfoForVersion", cArg);
                String coreVersion = release;
                //Actual iText version should be used here to get correct license info
                Object[] args = new Object[] { "7.1" };
                String[] info = (String[])m.Invoke(Activator.CreateInstance(type), args);
                if (info[3] != null && info[3].Trim().Length > 0) {
                    localVersion.key = info[3];
                } else {
                    localVersion.key = "Trial version ";
                    if (info[5] == null) {
                        localVersion.key += "unauthorised";
                    } else {
                        localVersion.key += info[5];
                    }
                }
                if (info[4] != null && info[4].Trim().Length > 0) {
                    localVersion.iTextVersion = info[4];
                } else if (info[2] != null && info[2].Trim().Length > 0) {
                    localVersion.iTextVersion += " (" + info[2];
                    if (!localVersion.key.ToLower().StartsWith("trial")) {
                        localVersion.iTextVersion += "; licensed version)";
                    } else {
                        localVersion.iTextVersion += "; " + localVersion.key + ")";
                    }
                } else if (info[0] != null && info[0].Trim().Length > 0) {
                    // fall back to contact name, if company name is unavailable
                    localVersion.iTextVersion += " (" + info[0];
                    if (!localVersion.key.ToLower().StartsWith("trial")) {
                        // we shouldn't have a licensed version without company name,
                        // but let's account for it anyway
                        localVersion.iTextVersion += "; licensed version)";
                    } else {
                        localVersion.iTextVersion += "; " + localVersion.key + ")";
>>>>>>> b3fdfeda
                    }
                } else {
                    throw new Exception();
                }
            } catch (Exception) {
                localVersion.iTextVersion += AGPL;
            }
            return localVersion;
        }
    	
	    /**
	     * Gets the product name.
	     * iText Group requests that you retain the iText producer line
	     * in every PDF that is created or manipulated using iText.
         * @return the product name
         */
        public String Product {
            get {
                return iText;
            }
        }
        
	    /**
	     * Gets the release number.
	     * iText Group requests that you retain the iText producer line
	     * in every PDF that is created or manipulated using iText.
         * @return the release number
         */
        public String Release {
            get {
                return release;
            }
        }

	    /**
	     * Returns the iText version as shown in the producer line.
	     * iText is a product developed by iText Group NV.
	     * iText Group requests that you retain the iText producer line
	     * in every PDF that is created or manipulated using iText.
         * @return iText version
         */
        public String GetVersion {
            get {
                return iTextVersion;
            }
        }

        /**
        * Returns a license key if one was provided, or null if not.
        * @return a license key.
        */
        public String Key {
            get {
                return key;
            }
        }

        /**
         * Checks if the AGPL version is used.
         * @return returns true if the AGPL version is used.
         */
        public static bool IsAGPLVersion {
            get { return GetInstance().GetVersion.IndexOf(AGPL) > 0; }
        }

        private static Version AtomicSetVersion(Version newVersion) {
            lock (staticLock) {
                version = newVersion;
                return version;
            }
        }
    }
}<|MERGE_RESOLUTION|>--- conflicted
+++ resolved
@@ -72,21 +72,13 @@
 	     * iText is a registered trademark by iText Group NV.
 	     * Please don't change this constant.
 	     */
-<<<<<<< HEAD
-	    static private String iText = "iText\u2122 pdfXFA";
-=======
 	    private const String iText = "iText\u2122 pdfXFA";
->>>>>>> b3fdfeda
     	
 	    /**
 	     * This String contains the version number of this iText release.
 	     * For debugging purposes, we request you NOT to change this constant.
 	     */
-<<<<<<< HEAD
-        static private String release = "2.0.0";
-=======
         private const String release = "2.0.1";
->>>>>>> b3fdfeda
 
 	    /**
 	     * This String contains the iText version as shown in the producer line.
@@ -145,53 +137,6 @@
 	     * in every PDF that is created or manipulated using iText.
 	     */
         public static Version GetInstance() {
-<<<<<<< HEAD
-            if (version == null) {
-                version = new Version();
-                lock (version) {
-                    try {
-                        Type type = GetLicenseKeyClass();
-						Type[] cArg = new Type[] {typeof(String)};
-						MethodInfo m = type.GetMethod("GetLicenseeInfoForVersion", cArg);
-						String coreVersion = release;
-                        //Actual iText version should be used here to get correct license info
-	                    Object[] args = new Object[] {"7.0"};
-						String[] info = (String[]) m.Invoke(Activator.CreateInstance(type), args);
-						if (info[3] != null && info[3].Trim().Length > 0) {
-							version.key = info[3];
-						} else {
-							version.key = "Trial version ";
-							if (info[5] == null) {
-								version.key += "unauthorised";
-							} else {
-								version.key += info[5];
-							}
-						}
-						if (info[4] != null && info[4].Trim().Length > 0) {
-							version.iTextVersion = info[4];
-						} else if (info[2] != null && info[2].Trim().Length > 0) {
-							version.iTextVersion += " (" + info[2];
-							if (!version.key.ToLower().StartsWith("trial")) {
-								version.iTextVersion += "; licensed version)";
-							} else {
-								version.iTextVersion += "; " + version.key + ")";
-							}
-						} else if (info[0] != null && info[0].Trim().Length > 0) {
-							// fall back to contact name, if company name is unavailable
-							version.iTextVersion += " (" + info[0];
-							if (!version.key.ToLower().StartsWith("trial")) {
-								// we shouldn't have a licensed version without company name,
-								// but let's account for it anyway
-								version.iTextVersion += "; licensed version)";
-							} else {
-								version.iTextVersion += "; " + version.key + ")";
-							}
-						} else {
-							throw new Exception();
-						}
-                    } catch (Exception) {
-                        version.iTextVersion += AGPL;
-=======
             lock (staticLock) {
                 if (version != null) {
                     return version;
@@ -234,7 +179,6 @@
                         localVersion.iTextVersion += "; licensed version)";
                     } else {
                         localVersion.iTextVersion += "; " + localVersion.key + ")";
->>>>>>> b3fdfeda
                     }
                 } else {
                     throw new Exception();
