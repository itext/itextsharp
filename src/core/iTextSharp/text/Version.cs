/*
    This file is part of the iText (R) project.
    Copyright (c) 1998-2018 iText Group NV
    Authors: iText Software.

    This program is free software; you can redistribute it and/or modify
    it under the terms of the GNU Affero General Public License version 3
    as published by the Free Software Foundation with the addition of the
    following permission added to Section 15 as permitted in Section 7(a):
    FOR ANY PART OF THE COVERED WORK IN WHICH THE COPYRIGHT IS OWNED BY
    ITEXT GROUP. ITEXT GROUP DISCLAIMS THE WARRANTY OF NON INFRINGEMENT
    OF THIRD PARTY RIGHTS
    
    This program is distributed in the hope that it will be useful, but
    WITHOUT ANY WARRANTY; without even the implied warranty of MERCHANTABILITY
    or FITNESS FOR A PARTICULAR PURPOSE.
    See the GNU Affero General Public License for more details.
    You should have received a copy of the GNU Affero General Public License
    along with this program; if not, see http://www.gnu.org/licenses or write to
    the Free Software Foundation, Inc., 51 Franklin Street, Fifth Floor,
    Boston, MA, 02110-1301 USA, or download the license from the following URL:
    http://itextpdf.com/terms-of-use/
    
    The interactive user interfaces in modified source and object code versions
    of this program must display Appropriate Legal Notices, as required under
    Section 5 of the GNU Affero General Public License.
    
    In accordance with Section 7(b) of the GNU Affero General Public License,
    a covered work must retain the producer line in every PDF that is created
    or manipulated using iText.
    
    You can be released from the requirements of the license by purchasing
    a commercial license. Buying such a license is mandatory as soon as you
    develop commercial activities involving the iText software without
    disclosing the source code of your own applications.
    These activities include: offering paid services to customers as an ASP,
    serving PDFs on the fly in a web application, shipping iText with a closed
    source product.
    
    For more information, please contact iText Software Corp. at this
    address: sales@itextpdf.com
 */
using System;
using System.IO;
using System.Reflection;
using iTextSharp.text.log;
using Versions.Attributes;

namespace iTextSharp.text {

    /**
     * This class contains version information about iText.
     * DO NOT CHANGE THE VERSION INFORMATION WITHOUT PERMISSION OF THE COPYRIGHT HOLDERS OF ITEXT.
     * Changing the version makes it extremely difficult to debug an application.
     * Also, the nature of open source software is that you honor the copyright of the original creators of the software.
     */
    [Obsolete("For internal use only. If you want to use iText, please use a dependency on iText 7. ")]
    public sealed class Version {

	    // membervariables

        /** String that will indicate if the AGPL version is used. */
        public static String AGPL = " (AGPL-version)";

        /** The iText version instance. */
        private static Version version = null;

	    /**
	     * This String contains the name of the product.
	     * iText is a registered trademark by iText Group NV.
	     * Please don't change this constant.
	     */
	    static private String iText = "iText\u2122 pdfXFA";
    	
	    /**
	     * This String contains the version number of this iText release.
	     * For debugging purposes, we request you NOT to change this constant.
	     */
<<<<<<< HEAD
        static private String release = "1.0.2";
=======
        static private String release = "1.0.3";
>>>>>>> 606d38ab

	    /**
	     * This String contains the iText version as shown in the producer line.
	     * iText is a product developed by iText Group NV.
	     * iText Group requests that you retain the iText producer line
	     * in every PDF that is created or manipulated using iText.
	     */
	    private String iTextVersion = iText + " " + release + " \u00a92000-2018 iText Group NV";

        /**
         * The license key.
         */
        private String key = null;

	    private static Type GetLicenseKeyClass() {
		    String licenseKeyClassPartialName = "iText.License.LicenseKey, itext.licensekey";
		    String licenseKeyClassFullName = null;

		    object[] keyVersionAttrs = typeof(Version).Assembly.GetCustomAttributes(typeof(KeyVersionAttribute), false);
		    object keyVersionAttr = keyVersionAttrs.Length > 0 ? keyVersionAttrs[0] : null;
		    if (keyVersionAttr is KeyVersionAttribute) {
			    String keyVersion = ((KeyVersionAttribute) keyVersionAttr).KeyVersion;
			    String format = "{0}, Version={1}, Culture=neutral, PublicKeyToken=8354ae6d2174ddca";
			    licenseKeyClassFullName = String.Format(format, licenseKeyClassPartialName, keyVersion);
		    }

		    Type type = null;
		    if (licenseKeyClassFullName != null) {
			    String fileLoadExceptionMessage = null;
			    try {
				    type = System.Type.GetType(licenseKeyClassFullName);
			    }
			    catch (FileLoadException fileLoadException) {
				    fileLoadExceptionMessage = fileLoadException.Message;
			    }

			    if (fileLoadExceptionMessage != null) {
				    ILogger logger = LoggerFactory.GetLogger(typeof(Version));
				    try {
					    type = System.Type.GetType(licenseKeyClassPartialName);
				    }
				    catch {
					    // ignore
				    }
				    if (type == null) {
					    logger.Error(fileLoadExceptionMessage);
				    }
			    }
		    }
		    return type;
	    }

        /**
	     * Gets an instance of the iText version that is currently used.
	     * Note that iText Group requests that you retain the iText producer line
	     * in every PDF that is created or manipulated using iText.
	     */
        public static Version GetInstance() {
            if (version == null) {
                version = new Version();
                lock (version) {
                    try {
<<<<<<< HEAD
                        Type type = Type.GetType("iText.License.LicenseKey, itext.licensekey");
                        MethodInfo m = type.GetMethod("GetLicenseeInfo");
                        String[] info = (String[]) m.Invoke(Activator.CreateInstance(type), null);
                        if (info[3] != null && info[3].Trim().Length > 0) {
                            version.key = info[3];
                        } else {
                            version.key = "Trial version ";
                            if (info[5] == null) {
                                version.key += "unauthorised";
                            } else {
                                version.key += info[5];
                            }
                        }
                        if (info[4] != null && info[4].Trim().Length > 0) {
                            version.iTextVersion = info[4];
                        } else if (info[2] != null && info[2].Trim().Length > 0) {
                            version.iTextVersion += " (" + info[2];
                            if (!version.key.ToLower().StartsWith("trial")) {
                                version.iTextVersion += "; licensed version)";
                            } else {
                                version.iTextVersion += "; " + version.key + ")";
                            }
                        } else if (info[0] != null && info[0].Trim().Length > 0) {
                            // fall back to contact name, if company name is unavailable
                            version.iTextVersion += " (" + info[0];
                            if (!version.key.ToLower().StartsWith("trial")) {
                                // we shouldn't have a licensed version without company name,
                                // but let's account for it anyway
                                version.iTextVersion += "; licensed version)";
                            } else {
                                version.iTextVersion += "; " + version.key + ")";
                            }
                        } else {
                            throw new Exception();
                        }
=======
                        Type type = GetLicenseKeyClass();
						Type[] cArg = new Type[] {typeof(String)};
						MethodInfo m = type.GetMethod("GetLicenseeInfoForVersion", cArg);
						String coreVersion = release;
                        //Actual iText version should be used here to get correct license info
	                    Object[] args = new Object[] {"7.0"};
						String[] info = (String[]) m.Invoke(Activator.CreateInstance(type), args);
						if (info[3] != null && info[3].Trim().Length > 0) {
							version.key = info[3];
						} else {
							version.key = "Trial version ";
							if (info[5] == null) {
								version.key += "unauthorised";
							} else {
								version.key += info[5];
							}
						}
						if (info[4] != null && info[4].Trim().Length > 0) {
							version.iTextVersion = info[4];
						} else if (info[2] != null && info[2].Trim().Length > 0) {
							version.iTextVersion += " (" + info[2];
							if (!version.key.ToLower().StartsWith("trial")) {
								version.iTextVersion += "; licensed version)";
							} else {
								version.iTextVersion += "; " + version.key + ")";
							}
						} else if (info[0] != null && info[0].Trim().Length > 0) {
							// fall back to contact name, if company name is unavailable
							version.iTextVersion += " (" + info[0];
							if (!version.key.ToLower().StartsWith("trial")) {
								// we shouldn't have a licensed version without company name,
								// but let's account for it anyway
								version.iTextVersion += "; licensed version)";
							} else {
								version.iTextVersion += "; " + version.key + ")";
							}
						} else {
							throw new Exception();
						}
>>>>>>> 606d38ab
                    } catch (Exception) {
                        version.iTextVersion += AGPL;
                    }
                }
            }
            return version;
        }
    	
	    /**
	     * Gets the product name.
	     * iText Group requests that you retain the iText producer line
	     * in every PDF that is created or manipulated using iText.
         * @return the product name
         */
        public String Product {
            get {
                return iText;
            }
        }
        
	    /**
	     * Gets the release number.
	     * iText Group requests that you retain the iText producer line
	     * in every PDF that is created or manipulated using iText.
         * @return the release number
         */
        public String Release {
            get {
                return release;
            }
        }

	    /**
	     * Returns the iText version as shown in the producer line.
	     * iText is a product developed by iText Group NV.
	     * iText Group requests that you retain the iText producer line
	     * in every PDF that is created or manipulated using iText.
         * @return iText version
         */
        public String GetVersion {
            get {
                return iTextVersion;
            }
        }

        /**
        * Returns a license key if one was provided, or null if not.
        * @return a license key.
        */
        public String Key {
            get {
                return key;
            }
        }

        /**
         * Checks if the AGPL version is used.
         * @return returns true if the AGPL version is used.
         */
        public static bool IsAGPLVersion {
            get { return GetInstance().GetVersion.IndexOf(AGPL) > 0; }
        }

    }
}<|MERGE_RESOLUTION|>--- conflicted
+++ resolved
@@ -76,11 +76,7 @@
 	     * This String contains the version number of this iText release.
 	     * For debugging purposes, we request you NOT to change this constant.
 	     */
-<<<<<<< HEAD
-        static private String release = "1.0.2";
-=======
         static private String release = "1.0.3";
->>>>>>> 606d38ab
 
 	    /**
 	     * This String contains the iText version as shown in the producer line.
@@ -143,43 +139,6 @@
                 version = new Version();
                 lock (version) {
                     try {
-<<<<<<< HEAD
-                        Type type = Type.GetType("iText.License.LicenseKey, itext.licensekey");
-                        MethodInfo m = type.GetMethod("GetLicenseeInfo");
-                        String[] info = (String[]) m.Invoke(Activator.CreateInstance(type), null);
-                        if (info[3] != null && info[3].Trim().Length > 0) {
-                            version.key = info[3];
-                        } else {
-                            version.key = "Trial version ";
-                            if (info[5] == null) {
-                                version.key += "unauthorised";
-                            } else {
-                                version.key += info[5];
-                            }
-                        }
-                        if (info[4] != null && info[4].Trim().Length > 0) {
-                            version.iTextVersion = info[4];
-                        } else if (info[2] != null && info[2].Trim().Length > 0) {
-                            version.iTextVersion += " (" + info[2];
-                            if (!version.key.ToLower().StartsWith("trial")) {
-                                version.iTextVersion += "; licensed version)";
-                            } else {
-                                version.iTextVersion += "; " + version.key + ")";
-                            }
-                        } else if (info[0] != null && info[0].Trim().Length > 0) {
-                            // fall back to contact name, if company name is unavailable
-                            version.iTextVersion += " (" + info[0];
-                            if (!version.key.ToLower().StartsWith("trial")) {
-                                // we shouldn't have a licensed version without company name,
-                                // but let's account for it anyway
-                                version.iTextVersion += "; licensed version)";
-                            } else {
-                                version.iTextVersion += "; " + version.key + ")";
-                            }
-                        } else {
-                            throw new Exception();
-                        }
-=======
                         Type type = GetLicenseKeyClass();
 						Type[] cArg = new Type[] {typeof(String)};
 						MethodInfo m = type.GetMethod("GetLicenseeInfoForVersion", cArg);
@@ -219,7 +178,6 @@
 						} else {
 							throw new Exception();
 						}
->>>>>>> 606d38ab
                     } catch (Exception) {
                         version.iTextVersion += AGPL;
                     }
